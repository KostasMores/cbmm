// SPDX-License-Identifier: GPL-2.0-or-later
/* memcontrol.c - Memory Controller
 *
 * Copyright IBM Corporation, 2007
 * Author Balbir Singh <balbir@linux.vnet.ibm.com>
 *
 * Copyright 2007 OpenVZ SWsoft Inc
 * Author: Pavel Emelianov <xemul@openvz.org>
 *
 * Memory thresholds
 * Copyright (C) 2009 Nokia Corporation
 * Author: Kirill A. Shutemov
 *
 * Kernel Memory Controller
 * Copyright (C) 2012 Parallels Inc. and Google Inc.
 * Authors: Glauber Costa and Suleiman Souhlal
 *
 * Native page reclaim
 * Charge lifetime sanitation
 * Lockless page tracking & accounting
 * Unified hierarchy configuration model
 * Copyright (C) 2015 Red Hat, Inc., Johannes Weiner
 */

#include <linux/page_counter.h>
#include <linux/memcontrol.h>
#include <linux/cgroup.h>
#include <linux/mm.h>
#include <linux/sched/mm.h>
#include <linux/shmem_fs.h>
#include <linux/hugetlb.h>
#include <linux/pagemap.h>
#include <linux/vm_event_item.h>
#include <linux/smp.h>
#include <linux/page-flags.h>
#include <linux/backing-dev.h>
#include <linux/bit_spinlock.h>
#include <linux/rcupdate.h>
#include <linux/limits.h>
#include <linux/export.h>
#include <linux/mutex.h>
#include <linux/rbtree.h>
#include <linux/slab.h>
#include <linux/swap.h>
#include <linux/swapops.h>
#include <linux/spinlock.h>
#include <linux/eventfd.h>
#include <linux/poll.h>
#include <linux/sort.h>
#include <linux/fs.h>
#include <linux/seq_file.h>
#include <linux/vmpressure.h>
#include <linux/mm_inline.h>
#include <linux/swap_cgroup.h>
#include <linux/cpu.h>
#include <linux/oom.h>
#include <linux/lockdep.h>
#include <linux/file.h>
#include <linux/tracehook.h>
#include "internal.h"
#include <net/sock.h>
#include <net/ip.h>
#include "slab.h"

#include <linux/uaccess.h>

#include <trace/events/vmscan.h>

struct cgroup_subsys memory_cgrp_subsys __read_mostly;
EXPORT_SYMBOL(memory_cgrp_subsys);

struct mem_cgroup *root_mem_cgroup __read_mostly;

#define MEM_CGROUP_RECLAIM_RETRIES	5

/* Socket memory accounting disabled? */
static bool cgroup_memory_nosocket;

/* Kernel memory accounting disabled? */
static bool cgroup_memory_nokmem;

/* Whether the swap controller is active */
#ifdef CONFIG_MEMCG_SWAP
int do_swap_account __read_mostly;
#else
#define do_swap_account		0
#endif

/* Whether legacy memory+swap accounting is active */
static bool do_memsw_account(void)
{
	return !cgroup_subsys_on_dfl(memory_cgrp_subsys) && do_swap_account;
}

static const char *const mem_cgroup_lru_names[] = {
	"inactive_anon",
	"active_anon",
	"inactive_file",
	"active_file",
	"unevictable",
};

#define THRESHOLDS_EVENTS_TARGET 128
#define SOFTLIMIT_EVENTS_TARGET 1024
#define NUMAINFO_EVENTS_TARGET	1024

/*
 * Cgroups above their limits are maintained in a RB-Tree, independent of
 * their hierarchy representation
 */

struct mem_cgroup_tree_per_node {
	struct rb_root rb_root;
	struct rb_node *rb_rightmost;
	spinlock_t lock;
};

struct mem_cgroup_tree {
	struct mem_cgroup_tree_per_node *rb_tree_per_node[MAX_NUMNODES];
};

static struct mem_cgroup_tree soft_limit_tree __read_mostly;

/* for OOM */
struct mem_cgroup_eventfd_list {
	struct list_head list;
	struct eventfd_ctx *eventfd;
};

/*
 * cgroup_event represents events which userspace want to receive.
 */
struct mem_cgroup_event {
	/*
	 * memcg which the event belongs to.
	 */
	struct mem_cgroup *memcg;
	/*
	 * eventfd to signal userspace about the event.
	 */
	struct eventfd_ctx *eventfd;
	/*
	 * Each of these stored in a list by the cgroup.
	 */
	struct list_head list;
	/*
	 * register_event() callback will be used to add new userspace
	 * waiter for changes related to this event.  Use eventfd_signal()
	 * on eventfd to send notification to userspace.
	 */
	int (*register_event)(struct mem_cgroup *memcg,
			      struct eventfd_ctx *eventfd, const char *args);
	/*
	 * unregister_event() callback will be called when userspace closes
	 * the eventfd or on cgroup removing.  This callback must be set,
	 * if you want provide notification functionality.
	 */
	void (*unregister_event)(struct mem_cgroup *memcg,
				 struct eventfd_ctx *eventfd);
	/*
	 * All fields below needed to unregister event when
	 * userspace closes eventfd.
	 */
	poll_table pt;
	wait_queue_head_t *wqh;
	wait_queue_entry_t wait;
	struct work_struct remove;
};

static void mem_cgroup_threshold(struct mem_cgroup *memcg);
static void mem_cgroup_oom_notify(struct mem_cgroup *memcg);

/* Stuffs for move charges at task migration. */
/*
 * Types of charges to be moved.
 */
#define MOVE_ANON	0x1U
#define MOVE_FILE	0x2U
#define MOVE_MASK	(MOVE_ANON | MOVE_FILE)

/* "mc" and its members are protected by cgroup_mutex */
static struct move_charge_struct {
	spinlock_t	  lock; /* for from, to */
	struct mm_struct  *mm;
	struct mem_cgroup *from;
	struct mem_cgroup *to;
	unsigned long flags;
	unsigned long precharge;
	unsigned long moved_charge;
	unsigned long moved_swap;
	struct task_struct *moving_task;	/* a task moving charges */
	wait_queue_head_t waitq;		/* a waitq for other context */
} mc = {
	.lock = __SPIN_LOCK_UNLOCKED(mc.lock),
	.waitq = __WAIT_QUEUE_HEAD_INITIALIZER(mc.waitq),
};

/*
 * Maximum loops in mem_cgroup_hierarchical_reclaim(), used for soft
 * limit reclaim to prevent infinite loops, if they ever occur.
 */
#define	MEM_CGROUP_MAX_RECLAIM_LOOPS		100
#define	MEM_CGROUP_MAX_SOFT_LIMIT_RECLAIM_LOOPS	2

enum charge_type {
	MEM_CGROUP_CHARGE_TYPE_CACHE = 0,
	MEM_CGROUP_CHARGE_TYPE_ANON,
	MEM_CGROUP_CHARGE_TYPE_SWAPOUT,	/* for accounting swapcache */
	MEM_CGROUP_CHARGE_TYPE_DROP,	/* a page was unused swap cache */
	NR_CHARGE_TYPE,
};

/* for encoding cft->private value on file */
enum res_type {
	_MEM,
	_MEMSWAP,
	_OOM_TYPE,
	_KMEM,
	_TCP,
};

#define MEMFILE_PRIVATE(x, val)	((x) << 16 | (val))
#define MEMFILE_TYPE(val)	((val) >> 16 & 0xffff)
#define MEMFILE_ATTR(val)	((val) & 0xffff)
/* Used for OOM nofiier */
#define OOM_CONTROL		(0)

/*
 * Iteration constructs for visiting all cgroups (under a tree).  If
 * loops are exited prematurely (break), mem_cgroup_iter_break() must
 * be used for reference counting.
 */
#define for_each_mem_cgroup_tree(iter, root)		\
	for (iter = mem_cgroup_iter(root, NULL, NULL);	\
	     iter != NULL;				\
	     iter = mem_cgroup_iter(root, iter, NULL))

#define for_each_mem_cgroup(iter)			\
	for (iter = mem_cgroup_iter(NULL, NULL, NULL);	\
	     iter != NULL;				\
	     iter = mem_cgroup_iter(NULL, iter, NULL))

static inline bool should_force_charge(void)
{
	return tsk_is_oom_victim(current) || fatal_signal_pending(current) ||
		(current->flags & PF_EXITING);
}

/* Some nice accessors for the vmpressure. */
struct vmpressure *memcg_to_vmpressure(struct mem_cgroup *memcg)
{
	if (!memcg)
		memcg = root_mem_cgroup;
	return &memcg->vmpressure;
}

struct cgroup_subsys_state *vmpressure_to_css(struct vmpressure *vmpr)
{
	return &container_of(vmpr, struct mem_cgroup, vmpressure)->css;
}

#ifdef CONFIG_MEMCG_KMEM
/*
 * This will be the memcg's index in each cache's ->memcg_params.memcg_caches.
 * The main reason for not using cgroup id for this:
 *  this works better in sparse environments, where we have a lot of memcgs,
 *  but only a few kmem-limited. Or also, if we have, for instance, 200
 *  memcgs, and none but the 200th is kmem-limited, we'd have to have a
 *  200 entry array for that.
 *
 * The current size of the caches array is stored in memcg_nr_cache_ids. It
 * will double each time we have to increase it.
 */
static DEFINE_IDA(memcg_cache_ida);
int memcg_nr_cache_ids;

/* Protects memcg_nr_cache_ids */
static DECLARE_RWSEM(memcg_cache_ids_sem);

void memcg_get_cache_ids(void)
{
	down_read(&memcg_cache_ids_sem);
}

void memcg_put_cache_ids(void)
{
	up_read(&memcg_cache_ids_sem);
}

/*
 * MIN_SIZE is different than 1, because we would like to avoid going through
 * the alloc/free process all the time. In a small machine, 4 kmem-limited
 * cgroups is a reasonable guess. In the future, it could be a parameter or
 * tunable, but that is strictly not necessary.
 *
 * MAX_SIZE should be as large as the number of cgrp_ids. Ideally, we could get
 * this constant directly from cgroup, but it is understandable that this is
 * better kept as an internal representation in cgroup.c. In any case, the
 * cgrp_id space is not getting any smaller, and we don't have to necessarily
 * increase ours as well if it increases.
 */
#define MEMCG_CACHES_MIN_SIZE 4
#define MEMCG_CACHES_MAX_SIZE MEM_CGROUP_ID_MAX

/*
 * A lot of the calls to the cache allocation functions are expected to be
 * inlined by the compiler. Since the calls to memcg_kmem_get_cache are
 * conditional to this static branch, we'll have to allow modules that does
 * kmem_cache_alloc and the such to see this symbol as well
 */
DEFINE_STATIC_KEY_FALSE(memcg_kmem_enabled_key);
EXPORT_SYMBOL(memcg_kmem_enabled_key);

struct workqueue_struct *memcg_kmem_cache_wq;

static int memcg_shrinker_map_size;
static DEFINE_MUTEX(memcg_shrinker_map_mutex);

static void memcg_free_shrinker_map_rcu(struct rcu_head *head)
{
	kvfree(container_of(head, struct memcg_shrinker_map, rcu));
}

static int memcg_expand_one_shrinker_map(struct mem_cgroup *memcg,
					 int size, int old_size)
{
	struct memcg_shrinker_map *new, *old;
	int nid;

	lockdep_assert_held(&memcg_shrinker_map_mutex);

	for_each_node(nid) {
		old = rcu_dereference_protected(
			mem_cgroup_nodeinfo(memcg, nid)->shrinker_map, true);
		/* Not yet online memcg */
		if (!old)
			return 0;

		new = kvmalloc(sizeof(*new) + size, GFP_KERNEL);
		if (!new)
			return -ENOMEM;

		/* Set all old bits, clear all new bits */
		memset(new->map, (int)0xff, old_size);
		memset((void *)new->map + old_size, 0, size - old_size);

		rcu_assign_pointer(memcg->nodeinfo[nid]->shrinker_map, new);
		call_rcu(&old->rcu, memcg_free_shrinker_map_rcu);
	}

	return 0;
}

static void memcg_free_shrinker_maps(struct mem_cgroup *memcg)
{
	struct mem_cgroup_per_node *pn;
	struct memcg_shrinker_map *map;
	int nid;

	if (mem_cgroup_is_root(memcg))
		return;

	for_each_node(nid) {
		pn = mem_cgroup_nodeinfo(memcg, nid);
		map = rcu_dereference_protected(pn->shrinker_map, true);
		if (map)
			kvfree(map);
		rcu_assign_pointer(pn->shrinker_map, NULL);
	}
}

static int memcg_alloc_shrinker_maps(struct mem_cgroup *memcg)
{
	struct memcg_shrinker_map *map;
	int nid, size, ret = 0;

	if (mem_cgroup_is_root(memcg))
		return 0;

	mutex_lock(&memcg_shrinker_map_mutex);
	size = memcg_shrinker_map_size;
	for_each_node(nid) {
		map = kvzalloc(sizeof(*map) + size, GFP_KERNEL);
		if (!map) {
			memcg_free_shrinker_maps(memcg);
			ret = -ENOMEM;
			break;
		}
		rcu_assign_pointer(memcg->nodeinfo[nid]->shrinker_map, map);
	}
	mutex_unlock(&memcg_shrinker_map_mutex);

	return ret;
}

int memcg_expand_shrinker_maps(int new_id)
{
	int size, old_size, ret = 0;
	struct mem_cgroup *memcg;

	size = DIV_ROUND_UP(new_id + 1, BITS_PER_LONG) * sizeof(unsigned long);
	old_size = memcg_shrinker_map_size;
	if (size <= old_size)
		return 0;

	mutex_lock(&memcg_shrinker_map_mutex);
	if (!root_mem_cgroup)
		goto unlock;

	for_each_mem_cgroup(memcg) {
		if (mem_cgroup_is_root(memcg))
			continue;
		ret = memcg_expand_one_shrinker_map(memcg, size, old_size);
		if (ret)
			goto unlock;
	}
unlock:
	if (!ret)
		memcg_shrinker_map_size = size;
	mutex_unlock(&memcg_shrinker_map_mutex);
	return ret;
}

void memcg_set_shrinker_bit(struct mem_cgroup *memcg, int nid, int shrinker_id)
{
	if (shrinker_id >= 0 && memcg && !mem_cgroup_is_root(memcg)) {
		struct memcg_shrinker_map *map;

		rcu_read_lock();
		map = rcu_dereference(memcg->nodeinfo[nid]->shrinker_map);
		/* Pairs with smp mb in shrink_slab() */
		smp_mb__before_atomic();
		set_bit(shrinker_id, map->map);
		rcu_read_unlock();
	}
}

#else /* CONFIG_MEMCG_KMEM */
static int memcg_alloc_shrinker_maps(struct mem_cgroup *memcg)
{
	return 0;
}
static void memcg_free_shrinker_maps(struct mem_cgroup *memcg) { }
#endif /* CONFIG_MEMCG_KMEM */

/**
 * mem_cgroup_css_from_page - css of the memcg associated with a page
 * @page: page of interest
 *
 * If memcg is bound to the default hierarchy, css of the memcg associated
 * with @page is returned.  The returned css remains associated with @page
 * until it is released.
 *
 * If memcg is bound to a traditional hierarchy, the css of root_mem_cgroup
 * is returned.
 */
struct cgroup_subsys_state *mem_cgroup_css_from_page(struct page *page)
{
	struct mem_cgroup *memcg;

	memcg = page->mem_cgroup;

	if (!memcg || !cgroup_subsys_on_dfl(memory_cgrp_subsys))
		memcg = root_mem_cgroup;

	return &memcg->css;
}

/**
 * page_cgroup_ino - return inode number of the memcg a page is charged to
 * @page: the page
 *
 * Look up the closest online ancestor of the memory cgroup @page is charged to
 * and return its inode number or 0 if @page is not charged to any cgroup. It
 * is safe to call this function without holding a reference to @page.
 *
 * Note, this function is inherently racy, because there is nothing to prevent
 * the cgroup inode from getting torn down and potentially reallocated a moment
 * after page_cgroup_ino() returns, so it only should be used by callers that
 * do not care (such as procfs interfaces).
 */
ino_t page_cgroup_ino(struct page *page)
{
	struct mem_cgroup *memcg;
	unsigned long ino = 0;

	rcu_read_lock();
	memcg = READ_ONCE(page->mem_cgroup);
	while (memcg && !(memcg->css.flags & CSS_ONLINE))
		memcg = parent_mem_cgroup(memcg);
	if (memcg)
		ino = cgroup_ino(memcg->css.cgroup);
	rcu_read_unlock();
	return ino;
}

static struct mem_cgroup_per_node *
mem_cgroup_page_nodeinfo(struct mem_cgroup *memcg, struct page *page)
{
	int nid = page_to_nid(page);

	return memcg->nodeinfo[nid];
}

static struct mem_cgroup_tree_per_node *
soft_limit_tree_node(int nid)
{
	return soft_limit_tree.rb_tree_per_node[nid];
}

static struct mem_cgroup_tree_per_node *
soft_limit_tree_from_page(struct page *page)
{
	int nid = page_to_nid(page);

	return soft_limit_tree.rb_tree_per_node[nid];
}

static void __mem_cgroup_insert_exceeded(struct mem_cgroup_per_node *mz,
					 struct mem_cgroup_tree_per_node *mctz,
					 unsigned long new_usage_in_excess)
{
	struct rb_node **p = &mctz->rb_root.rb_node;
	struct rb_node *parent = NULL;
	struct mem_cgroup_per_node *mz_node;
	bool rightmost = true;

	if (mz->on_tree)
		return;

	mz->usage_in_excess = new_usage_in_excess;
	if (!mz->usage_in_excess)
		return;
	while (*p) {
		parent = *p;
		mz_node = rb_entry(parent, struct mem_cgroup_per_node,
					tree_node);
		if (mz->usage_in_excess < mz_node->usage_in_excess) {
			p = &(*p)->rb_left;
			rightmost = false;
		}

		/*
		 * We can't avoid mem cgroups that are over their soft
		 * limit by the same amount
		 */
		else if (mz->usage_in_excess >= mz_node->usage_in_excess)
			p = &(*p)->rb_right;
	}

	if (rightmost)
		mctz->rb_rightmost = &mz->tree_node;

	rb_link_node(&mz->tree_node, parent, p);
	rb_insert_color(&mz->tree_node, &mctz->rb_root);
	mz->on_tree = true;
}

static void __mem_cgroup_remove_exceeded(struct mem_cgroup_per_node *mz,
					 struct mem_cgroup_tree_per_node *mctz)
{
	if (!mz->on_tree)
		return;

	if (&mz->tree_node == mctz->rb_rightmost)
		mctz->rb_rightmost = rb_prev(&mz->tree_node);

	rb_erase(&mz->tree_node, &mctz->rb_root);
	mz->on_tree = false;
}

static void mem_cgroup_remove_exceeded(struct mem_cgroup_per_node *mz,
				       struct mem_cgroup_tree_per_node *mctz)
{
	unsigned long flags;

	spin_lock_irqsave(&mctz->lock, flags);
	__mem_cgroup_remove_exceeded(mz, mctz);
	spin_unlock_irqrestore(&mctz->lock, flags);
}

static unsigned long soft_limit_excess(struct mem_cgroup *memcg)
{
	unsigned long nr_pages = page_counter_read(&memcg->memory);
	unsigned long soft_limit = READ_ONCE(memcg->soft_limit);
	unsigned long excess = 0;

	if (nr_pages > soft_limit)
		excess = nr_pages - soft_limit;

	return excess;
}

static void mem_cgroup_update_tree(struct mem_cgroup *memcg, struct page *page)
{
	unsigned long excess;
	struct mem_cgroup_per_node *mz;
	struct mem_cgroup_tree_per_node *mctz;

	mctz = soft_limit_tree_from_page(page);
	if (!mctz)
		return;
	/*
	 * Necessary to update all ancestors when hierarchy is used.
	 * because their event counter is not touched.
	 */
	for (; memcg; memcg = parent_mem_cgroup(memcg)) {
		mz = mem_cgroup_page_nodeinfo(memcg, page);
		excess = soft_limit_excess(memcg);
		/*
		 * We have to update the tree if mz is on RB-tree or
		 * mem is over its softlimit.
		 */
		if (excess || mz->on_tree) {
			unsigned long flags;

			spin_lock_irqsave(&mctz->lock, flags);
			/* if on-tree, remove it */
			if (mz->on_tree)
				__mem_cgroup_remove_exceeded(mz, mctz);
			/*
			 * Insert again. mz->usage_in_excess will be updated.
			 * If excess is 0, no tree ops.
			 */
			__mem_cgroup_insert_exceeded(mz, mctz, excess);
			spin_unlock_irqrestore(&mctz->lock, flags);
		}
	}
}

static void mem_cgroup_remove_from_trees(struct mem_cgroup *memcg)
{
	struct mem_cgroup_tree_per_node *mctz;
	struct mem_cgroup_per_node *mz;
	int nid;

	for_each_node(nid) {
		mz = mem_cgroup_nodeinfo(memcg, nid);
		mctz = soft_limit_tree_node(nid);
		if (mctz)
			mem_cgroup_remove_exceeded(mz, mctz);
	}
}

static struct mem_cgroup_per_node *
__mem_cgroup_largest_soft_limit_node(struct mem_cgroup_tree_per_node *mctz)
{
	struct mem_cgroup_per_node *mz;

retry:
	mz = NULL;
	if (!mctz->rb_rightmost)
		goto done;		/* Nothing to reclaim from */

	mz = rb_entry(mctz->rb_rightmost,
		      struct mem_cgroup_per_node, tree_node);
	/*
	 * Remove the node now but someone else can add it back,
	 * we will to add it back at the end of reclaim to its correct
	 * position in the tree.
	 */
	__mem_cgroup_remove_exceeded(mz, mctz);
	if (!soft_limit_excess(mz->memcg) ||
	    !css_tryget_online(&mz->memcg->css))
		goto retry;
done:
	return mz;
}

static struct mem_cgroup_per_node *
mem_cgroup_largest_soft_limit_node(struct mem_cgroup_tree_per_node *mctz)
{
	struct mem_cgroup_per_node *mz;

	spin_lock_irq(&mctz->lock);
	mz = __mem_cgroup_largest_soft_limit_node(mctz);
	spin_unlock_irq(&mctz->lock);
	return mz;
}

/**
 * __mod_memcg_state - update cgroup memory statistics
 * @memcg: the memory cgroup
 * @idx: the stat item - can be enum memcg_stat_item or enum node_stat_item
 * @val: delta to add to the counter, can be negative
 */
void __mod_memcg_state(struct mem_cgroup *memcg, int idx, int val)
{
	long x;

	if (mem_cgroup_disabled())
		return;

<<<<<<< HEAD
=======
	__this_cpu_add(memcg->vmstats_local->stat[idx], val);

>>>>>>> 4b972a01
	x = val + __this_cpu_read(memcg->vmstats_percpu->stat[idx]);
	if (unlikely(abs(x) > MEMCG_CHARGE_BATCH)) {
		struct mem_cgroup *mi;

<<<<<<< HEAD
		atomic_long_add(x, &memcg->vmstats_local[idx]);
=======
>>>>>>> 4b972a01
		for (mi = memcg; mi; mi = parent_mem_cgroup(mi))
			atomic_long_add(x, &mi->vmstats[idx]);
		x = 0;
	}
	__this_cpu_write(memcg->vmstats_percpu->stat[idx], x);
}

static struct mem_cgroup_per_node *
parent_nodeinfo(struct mem_cgroup_per_node *pn, int nid)
<<<<<<< HEAD
{
	struct mem_cgroup *parent;

	parent = parent_mem_cgroup(pn->memcg);
	if (!parent)
		return NULL;
	return mem_cgroup_nodeinfo(parent, nid);
}

/**
 * __mod_lruvec_state - update lruvec memory statistics
 * @lruvec: the lruvec
 * @idx: the stat item
 * @val: delta to add to the counter, can be negative
 *
 * The lruvec is the intersection of the NUMA node and a cgroup. This
 * function updates the all three counters that are affected by a
 * change of state at this level: per-node, per-cgroup, per-lruvec.
 */
void __mod_lruvec_state(struct lruvec *lruvec, enum node_stat_item idx,
			int val)
{
	pg_data_t *pgdat = lruvec_pgdat(lruvec);
	struct mem_cgroup_per_node *pn;
	struct mem_cgroup *memcg;
	long x;

	/* Update node */
	__mod_node_page_state(pgdat, idx, val);

	if (mem_cgroup_disabled())
		return;

	pn = container_of(lruvec, struct mem_cgroup_per_node, lruvec);
	memcg = pn->memcg;

	/* Update memcg */
	__mod_memcg_state(memcg, idx, val);

	/* Update lruvec */
	x = val + __this_cpu_read(pn->lruvec_stat_cpu->count[idx]);
	if (unlikely(abs(x) > MEMCG_CHARGE_BATCH)) {
		struct mem_cgroup_per_node *pi;

		atomic_long_add(x, &pn->lruvec_stat_local[idx]);
		for (pi = pn; pi; pi = parent_nodeinfo(pi, pgdat->node_id))
			atomic_long_add(x, &pi->lruvec_stat[idx]);
		x = 0;
	}
	__this_cpu_write(pn->lruvec_stat_cpu->count[idx], x);
}

/**
 * __count_memcg_events - account VM events in a cgroup
 * @memcg: the memory cgroup
 * @idx: the event item
 * @count: the number of events that occured
 */
void __count_memcg_events(struct mem_cgroup *memcg, enum vm_event_item idx,
			  unsigned long count)
{
=======
{
	struct mem_cgroup *parent;

	parent = parent_mem_cgroup(pn->memcg);
	if (!parent)
		return NULL;
	return mem_cgroup_nodeinfo(parent, nid);
}

/**
 * __mod_lruvec_state - update lruvec memory statistics
 * @lruvec: the lruvec
 * @idx: the stat item
 * @val: delta to add to the counter, can be negative
 *
 * The lruvec is the intersection of the NUMA node and a cgroup. This
 * function updates the all three counters that are affected by a
 * change of state at this level: per-node, per-cgroup, per-lruvec.
 */
void __mod_lruvec_state(struct lruvec *lruvec, enum node_stat_item idx,
			int val)
{
	pg_data_t *pgdat = lruvec_pgdat(lruvec);
	struct mem_cgroup_per_node *pn;
	struct mem_cgroup *memcg;
	long x;

	/* Update node */
	__mod_node_page_state(pgdat, idx, val);

	if (mem_cgroup_disabled())
		return;

	pn = container_of(lruvec, struct mem_cgroup_per_node, lruvec);
	memcg = pn->memcg;

	/* Update memcg */
	__mod_memcg_state(memcg, idx, val);

	/* Update lruvec */
	__this_cpu_add(pn->lruvec_stat_local->count[idx], val);

	x = val + __this_cpu_read(pn->lruvec_stat_cpu->count[idx]);
	if (unlikely(abs(x) > MEMCG_CHARGE_BATCH)) {
		struct mem_cgroup_per_node *pi;

		for (pi = pn; pi; pi = parent_nodeinfo(pi, pgdat->node_id))
			atomic_long_add(x, &pi->lruvec_stat[idx]);
		x = 0;
	}
	__this_cpu_write(pn->lruvec_stat_cpu->count[idx], x);
}

/**
 * __count_memcg_events - account VM events in a cgroup
 * @memcg: the memory cgroup
 * @idx: the event item
 * @count: the number of events that occured
 */
void __count_memcg_events(struct mem_cgroup *memcg, enum vm_event_item idx,
			  unsigned long count)
{
>>>>>>> 4b972a01
	unsigned long x;

	if (mem_cgroup_disabled())
		return;

<<<<<<< HEAD
=======
	__this_cpu_add(memcg->vmstats_local->events[idx], count);

>>>>>>> 4b972a01
	x = count + __this_cpu_read(memcg->vmstats_percpu->events[idx]);
	if (unlikely(x > MEMCG_CHARGE_BATCH)) {
		struct mem_cgroup *mi;

<<<<<<< HEAD
		atomic_long_add(x, &memcg->vmevents_local[idx]);
=======
>>>>>>> 4b972a01
		for (mi = memcg; mi; mi = parent_mem_cgroup(mi))
			atomic_long_add(x, &mi->vmevents[idx]);
		x = 0;
	}
	__this_cpu_write(memcg->vmstats_percpu->events[idx], x);
}

static unsigned long memcg_events(struct mem_cgroup *memcg, int event)
{
	return atomic_long_read(&memcg->vmevents[event]);
}

static unsigned long memcg_events_local(struct mem_cgroup *memcg, int event)
{
<<<<<<< HEAD
	return atomic_long_read(&memcg->vmevents_local[event]);
=======
	long x = 0;
	int cpu;

	for_each_possible_cpu(cpu)
		x += per_cpu(memcg->vmstats_local->events[event], cpu);
	return x;
>>>>>>> 4b972a01
}

static void mem_cgroup_charge_statistics(struct mem_cgroup *memcg,
					 struct page *page,
					 bool compound, int nr_pages)
{
	/*
	 * Here, RSS means 'mapped anon' and anon's SwapCache. Shmem/tmpfs is
	 * counted as CACHE even if it's on ANON LRU.
	 */
	if (PageAnon(page))
		__mod_memcg_state(memcg, MEMCG_RSS, nr_pages);
	else {
		__mod_memcg_state(memcg, MEMCG_CACHE, nr_pages);
		if (PageSwapBacked(page))
			__mod_memcg_state(memcg, NR_SHMEM, nr_pages);
	}

	if (compound) {
		VM_BUG_ON_PAGE(!PageTransHuge(page), page);
		__mod_memcg_state(memcg, MEMCG_RSS_HUGE, nr_pages);
	}

	/* pagein of a big page is an event. So, ignore page size */
	if (nr_pages > 0)
		__count_memcg_events(memcg, PGPGIN, 1);
	else {
		__count_memcg_events(memcg, PGPGOUT, 1);
		nr_pages = -nr_pages; /* for event */
	}

	__this_cpu_add(memcg->vmstats_percpu->nr_page_events, nr_pages);
}

static bool mem_cgroup_event_ratelimit(struct mem_cgroup *memcg,
				       enum mem_cgroup_events_target target)
{
	unsigned long val, next;

	val = __this_cpu_read(memcg->vmstats_percpu->nr_page_events);
	next = __this_cpu_read(memcg->vmstats_percpu->targets[target]);
	/* from time_after() in jiffies.h */
	if ((long)(next - val) < 0) {
		switch (target) {
		case MEM_CGROUP_TARGET_THRESH:
			next = val + THRESHOLDS_EVENTS_TARGET;
			break;
		case MEM_CGROUP_TARGET_SOFTLIMIT:
			next = val + SOFTLIMIT_EVENTS_TARGET;
			break;
		case MEM_CGROUP_TARGET_NUMAINFO:
			next = val + NUMAINFO_EVENTS_TARGET;
			break;
		default:
			break;
		}
		__this_cpu_write(memcg->vmstats_percpu->targets[target], next);
		return true;
	}
	return false;
}

/*
 * Check events in order.
 *
 */
static void memcg_check_events(struct mem_cgroup *memcg, struct page *page)
{
	/* threshold event is triggered in finer grain than soft limit */
	if (unlikely(mem_cgroup_event_ratelimit(memcg,
						MEM_CGROUP_TARGET_THRESH))) {
		bool do_softlimit;
		bool do_numainfo __maybe_unused;

		do_softlimit = mem_cgroup_event_ratelimit(memcg,
						MEM_CGROUP_TARGET_SOFTLIMIT);
#if MAX_NUMNODES > 1
		do_numainfo = mem_cgroup_event_ratelimit(memcg,
						MEM_CGROUP_TARGET_NUMAINFO);
#endif
		mem_cgroup_threshold(memcg);
		if (unlikely(do_softlimit))
			mem_cgroup_update_tree(memcg, page);
#if MAX_NUMNODES > 1
		if (unlikely(do_numainfo))
			atomic_inc(&memcg->numainfo_events);
#endif
	}
}

struct mem_cgroup *mem_cgroup_from_task(struct task_struct *p)
{
	/*
	 * mm_update_next_owner() may clear mm->owner to NULL
	 * if it races with swapoff, page migration, etc.
	 * So this can be called with p == NULL.
	 */
	if (unlikely(!p))
		return NULL;

	return mem_cgroup_from_css(task_css(p, memory_cgrp_id));
}
EXPORT_SYMBOL(mem_cgroup_from_task);

/**
 * get_mem_cgroup_from_mm: Obtain a reference on given mm_struct's memcg.
 * @mm: mm from which memcg should be extracted. It can be NULL.
 *
 * Obtain a reference on mm->memcg and returns it if successful. Otherwise
 * root_mem_cgroup is returned. However if mem_cgroup is disabled, NULL is
 * returned.
 */
struct mem_cgroup *get_mem_cgroup_from_mm(struct mm_struct *mm)
{
	struct mem_cgroup *memcg;

	if (mem_cgroup_disabled())
		return NULL;

	rcu_read_lock();
	do {
		/*
		 * Page cache insertions can happen withou an
		 * actual mm context, e.g. during disk probing
		 * on boot, loopback IO, acct() writes etc.
		 */
		if (unlikely(!mm))
			memcg = root_mem_cgroup;
		else {
			memcg = mem_cgroup_from_task(rcu_dereference(mm->owner));
			if (unlikely(!memcg))
				memcg = root_mem_cgroup;
		}
	} while (!css_tryget_online(&memcg->css));
	rcu_read_unlock();
	return memcg;
}
EXPORT_SYMBOL(get_mem_cgroup_from_mm);

/**
 * get_mem_cgroup_from_page: Obtain a reference on given page's memcg.
 * @page: page from which memcg should be extracted.
 *
 * Obtain a reference on page->memcg and returns it if successful. Otherwise
 * root_mem_cgroup is returned.
 */
struct mem_cgroup *get_mem_cgroup_from_page(struct page *page)
{
	struct mem_cgroup *memcg = page->mem_cgroup;

	if (mem_cgroup_disabled())
		return NULL;

	rcu_read_lock();
	if (!memcg || !css_tryget_online(&memcg->css))
		memcg = root_mem_cgroup;
	rcu_read_unlock();
	return memcg;
}
EXPORT_SYMBOL(get_mem_cgroup_from_page);

/**
 * If current->active_memcg is non-NULL, do not fallback to current->mm->memcg.
 */
static __always_inline struct mem_cgroup *get_mem_cgroup_from_current(void)
{
	if (unlikely(current->active_memcg)) {
		struct mem_cgroup *memcg = root_mem_cgroup;

		rcu_read_lock();
		if (css_tryget_online(&current->active_memcg->css))
			memcg = current->active_memcg;
		rcu_read_unlock();
		return memcg;
	}
	return get_mem_cgroup_from_mm(current->mm);
}

/**
 * mem_cgroup_iter - iterate over memory cgroup hierarchy
 * @root: hierarchy root
 * @prev: previously returned memcg, NULL on first invocation
 * @reclaim: cookie for shared reclaim walks, NULL for full walks
 *
 * Returns references to children of the hierarchy below @root, or
 * @root itself, or %NULL after a full round-trip.
 *
 * Caller must pass the return value in @prev on subsequent
 * invocations for reference counting, or use mem_cgroup_iter_break()
 * to cancel a hierarchy walk before the round-trip is complete.
 *
 * Reclaimers can specify a node and a priority level in @reclaim to
 * divide up the memcgs in the hierarchy among all concurrent
 * reclaimers operating on the same node and priority.
 */
struct mem_cgroup *mem_cgroup_iter(struct mem_cgroup *root,
				   struct mem_cgroup *prev,
				   struct mem_cgroup_reclaim_cookie *reclaim)
{
	struct mem_cgroup_reclaim_iter *uninitialized_var(iter);
	struct cgroup_subsys_state *css = NULL;
	struct mem_cgroup *memcg = NULL;
	struct mem_cgroup *pos = NULL;

	if (mem_cgroup_disabled())
		return NULL;

	if (!root)
		root = root_mem_cgroup;

	if (prev && !reclaim)
		pos = prev;

	if (!root->use_hierarchy && root != root_mem_cgroup) {
		if (prev)
			goto out;
		return root;
	}

	rcu_read_lock();

	if (reclaim) {
		struct mem_cgroup_per_node *mz;

		mz = mem_cgroup_nodeinfo(root, reclaim->pgdat->node_id);
		iter = &mz->iter[reclaim->priority];

		if (prev && reclaim->generation != iter->generation)
			goto out_unlock;

		while (1) {
			pos = READ_ONCE(iter->position);
			if (!pos || css_tryget(&pos->css))
				break;
			/*
			 * css reference reached zero, so iter->position will
			 * be cleared by ->css_released. However, we should not
			 * rely on this happening soon, because ->css_released
			 * is called from a work queue, and by busy-waiting we
			 * might block it. So we clear iter->position right
			 * away.
			 */
			(void)cmpxchg(&iter->position, pos, NULL);
		}
	}

	if (pos)
		css = &pos->css;

	for (;;) {
		css = css_next_descendant_pre(css, &root->css);
		if (!css) {
			/*
			 * Reclaimers share the hierarchy walk, and a
			 * new one might jump in right at the end of
			 * the hierarchy - make sure they see at least
			 * one group and restart from the beginning.
			 */
			if (!prev)
				continue;
			break;
		}

		/*
		 * Verify the css and acquire a reference.  The root
		 * is provided by the caller, so we know it's alive
		 * and kicking, and don't take an extra reference.
		 */
		memcg = mem_cgroup_from_css(css);

		if (css == &root->css)
			break;

		if (css_tryget(css))
			break;

		memcg = NULL;
	}

	if (reclaim) {
		/*
		 * The position could have already been updated by a competing
		 * thread, so check that the value hasn't changed since we read
		 * it to avoid reclaiming from the same cgroup twice.
		 */
		(void)cmpxchg(&iter->position, pos, memcg);

		if (pos)
			css_put(&pos->css);

		if (!memcg)
			iter->generation++;
		else if (!prev)
			reclaim->generation = iter->generation;
	}

out_unlock:
	rcu_read_unlock();
out:
	if (prev && prev != root)
		css_put(&prev->css);

	return memcg;
}

/**
 * mem_cgroup_iter_break - abort a hierarchy walk prematurely
 * @root: hierarchy root
 * @prev: last visited hierarchy member as returned by mem_cgroup_iter()
 */
void mem_cgroup_iter_break(struct mem_cgroup *root,
			   struct mem_cgroup *prev)
{
	if (!root)
		root = root_mem_cgroup;
	if (prev && prev != root)
		css_put(&prev->css);
}

static void invalidate_reclaim_iterators(struct mem_cgroup *dead_memcg)
{
	struct mem_cgroup *memcg = dead_memcg;
	struct mem_cgroup_reclaim_iter *iter;
	struct mem_cgroup_per_node *mz;
	int nid;
	int i;

	for (; memcg; memcg = parent_mem_cgroup(memcg)) {
		for_each_node(nid) {
			mz = mem_cgroup_nodeinfo(memcg, nid);
			for (i = 0; i <= DEF_PRIORITY; i++) {
				iter = &mz->iter[i];
				cmpxchg(&iter->position,
					dead_memcg, NULL);
			}
		}
	}
}

/**
 * mem_cgroup_scan_tasks - iterate over tasks of a memory cgroup hierarchy
 * @memcg: hierarchy root
 * @fn: function to call for each task
 * @arg: argument passed to @fn
 *
 * This function iterates over tasks attached to @memcg or to any of its
 * descendants and calls @fn for each task. If @fn returns a non-zero
 * value, the function breaks the iteration loop and returns the value.
 * Otherwise, it will iterate over all tasks and return 0.
 *
 * This function must not be called for the root memory cgroup.
 */
int mem_cgroup_scan_tasks(struct mem_cgroup *memcg,
			  int (*fn)(struct task_struct *, void *), void *arg)
{
	struct mem_cgroup *iter;
	int ret = 0;

	BUG_ON(memcg == root_mem_cgroup);

	for_each_mem_cgroup_tree(iter, memcg) {
		struct css_task_iter it;
		struct task_struct *task;

		css_task_iter_start(&iter->css, 0, &it);
		while (!ret && (task = css_task_iter_next(&it)))
			ret = fn(task, arg);
		css_task_iter_end(&it);
		if (ret) {
			mem_cgroup_iter_break(memcg, iter);
			break;
		}
	}
	return ret;
}

/**
 * mem_cgroup_page_lruvec - return lruvec for isolating/putting an LRU page
 * @page: the page
 * @pgdat: pgdat of the page
 *
 * This function is only safe when following the LRU page isolation
 * and putback protocol: the LRU lock must be held, and the page must
 * either be PageLRU() or the caller must have isolated/allocated it.
 */
struct lruvec *mem_cgroup_page_lruvec(struct page *page, struct pglist_data *pgdat)
{
	struct mem_cgroup_per_node *mz;
	struct mem_cgroup *memcg;
	struct lruvec *lruvec;

	if (mem_cgroup_disabled()) {
		lruvec = &pgdat->lruvec;
		goto out;
	}

	memcg = page->mem_cgroup;
	/*
	 * Swapcache readahead pages are added to the LRU - and
	 * possibly migrated - before they are charged.
	 */
	if (!memcg)
		memcg = root_mem_cgroup;

	mz = mem_cgroup_page_nodeinfo(memcg, page);
	lruvec = &mz->lruvec;
out:
	/*
	 * Since a node can be onlined after the mem_cgroup was created,
	 * we have to be prepared to initialize lruvec->zone here;
	 * and if offlined then reonlined, we need to reinitialize it.
	 */
	if (unlikely(lruvec->pgdat != pgdat))
		lruvec->pgdat = pgdat;
	return lruvec;
}

/**
 * mem_cgroup_update_lru_size - account for adding or removing an lru page
 * @lruvec: mem_cgroup per zone lru vector
 * @lru: index of lru list the page is sitting on
 * @zid: zone id of the accounted pages
 * @nr_pages: positive when adding or negative when removing
 *
 * This function must be called under lru_lock, just before a page is added
 * to or just after a page is removed from an lru list (that ordering being
 * so as to allow it to check that lru_size 0 is consistent with list_empty).
 */
void mem_cgroup_update_lru_size(struct lruvec *lruvec, enum lru_list lru,
				int zid, int nr_pages)
{
	struct mem_cgroup_per_node *mz;
	unsigned long *lru_size;
	long size;

	if (mem_cgroup_disabled())
		return;

	mz = container_of(lruvec, struct mem_cgroup_per_node, lruvec);
	lru_size = &mz->lru_zone_size[zid][lru];

	if (nr_pages < 0)
		*lru_size += nr_pages;

	size = *lru_size;
	if (WARN_ONCE(size < 0,
		"%s(%p, %d, %d): lru_size %ld\n",
		__func__, lruvec, lru, nr_pages, size)) {
		VM_BUG_ON(1);
		*lru_size = 0;
	}

	if (nr_pages > 0)
		*lru_size += nr_pages;
}

bool task_in_mem_cgroup(struct task_struct *task, struct mem_cgroup *memcg)
{
	struct mem_cgroup *task_memcg;
	struct task_struct *p;
	bool ret;

	p = find_lock_task_mm(task);
	if (p) {
		task_memcg = get_mem_cgroup_from_mm(p->mm);
		task_unlock(p);
	} else {
		/*
		 * All threads may have already detached their mm's, but the oom
		 * killer still needs to detect if they have already been oom
		 * killed to prevent needlessly killing additional tasks.
		 */
		rcu_read_lock();
		task_memcg = mem_cgroup_from_task(task);
		css_get(&task_memcg->css);
		rcu_read_unlock();
	}
	ret = mem_cgroup_is_descendant(task_memcg, memcg);
	css_put(&task_memcg->css);
	return ret;
}

/**
 * mem_cgroup_margin - calculate chargeable space of a memory cgroup
 * @memcg: the memory cgroup
 *
 * Returns the maximum amount of memory @mem can be charged with, in
 * pages.
 */
static unsigned long mem_cgroup_margin(struct mem_cgroup *memcg)
{
	unsigned long margin = 0;
	unsigned long count;
	unsigned long limit;

	count = page_counter_read(&memcg->memory);
	limit = READ_ONCE(memcg->memory.max);
	if (count < limit)
		margin = limit - count;

	if (do_memsw_account()) {
		count = page_counter_read(&memcg->memsw);
		limit = READ_ONCE(memcg->memsw.max);
		if (count <= limit)
			margin = min(margin, limit - count);
		else
			margin = 0;
	}

	return margin;
}

/*
 * A routine for checking "mem" is under move_account() or not.
 *
 * Checking a cgroup is mc.from or mc.to or under hierarchy of
 * moving cgroups. This is for waiting at high-memory pressure
 * caused by "move".
 */
static bool mem_cgroup_under_move(struct mem_cgroup *memcg)
{
	struct mem_cgroup *from;
	struct mem_cgroup *to;
	bool ret = false;
	/*
	 * Unlike task_move routines, we access mc.to, mc.from not under
	 * mutual exclusion by cgroup_mutex. Here, we take spinlock instead.
	 */
	spin_lock(&mc.lock);
	from = mc.from;
	to = mc.to;
	if (!from)
		goto unlock;

	ret = mem_cgroup_is_descendant(from, memcg) ||
		mem_cgroup_is_descendant(to, memcg);
unlock:
	spin_unlock(&mc.lock);
	return ret;
}

static bool mem_cgroup_wait_acct_move(struct mem_cgroup *memcg)
{
	if (mc.moving_task && current != mc.moving_task) {
		if (mem_cgroup_under_move(memcg)) {
			DEFINE_WAIT(wait);
			prepare_to_wait(&mc.waitq, &wait, TASK_INTERRUPTIBLE);
			/* moving charge context might have finished. */
			if (mc.moving_task)
				schedule();
			finish_wait(&mc.waitq, &wait);
			return true;
		}
	}
	return false;
}

static const unsigned int memcg1_stats[] = {
	MEMCG_CACHE,
	MEMCG_RSS,
	MEMCG_RSS_HUGE,
	NR_SHMEM,
	NR_FILE_MAPPED,
	NR_FILE_DIRTY,
	NR_WRITEBACK,
	MEMCG_SWAP,
};

static const char *const memcg1_stat_names[] = {
	"cache",
	"rss",
	"rss_huge",
	"shmem",
	"mapped_file",
	"dirty",
	"writeback",
	"swap",
};

#define K(x) ((x) << (PAGE_SHIFT-10))
/**
 * mem_cgroup_print_oom_context: Print OOM information relevant to
 * memory controller.
 * @memcg: The memory cgroup that went over limit
 * @p: Task that is going to be killed
 *
 * NOTE: @memcg and @p's mem_cgroup can be different when hierarchy is
 * enabled
 */
void mem_cgroup_print_oom_context(struct mem_cgroup *memcg, struct task_struct *p)
{
	rcu_read_lock();

	if (memcg) {
		pr_cont(",oom_memcg=");
		pr_cont_cgroup_path(memcg->css.cgroup);
	} else
		pr_cont(",global_oom");
	if (p) {
		pr_cont(",task_memcg=");
		pr_cont_cgroup_path(task_cgroup(p, memory_cgrp_id));
	}
	rcu_read_unlock();
}

/**
 * mem_cgroup_print_oom_meminfo: Print OOM memory information relevant to
 * memory controller.
 * @memcg: The memory cgroup that went over limit
 */
void mem_cgroup_print_oom_meminfo(struct mem_cgroup *memcg)
{
	struct mem_cgroup *iter;
	unsigned int i;

	pr_info("memory: usage %llukB, limit %llukB, failcnt %lu\n",
		K((u64)page_counter_read(&memcg->memory)),
		K((u64)memcg->memory.max), memcg->memory.failcnt);
	pr_info("memory+swap: usage %llukB, limit %llukB, failcnt %lu\n",
		K((u64)page_counter_read(&memcg->memsw)),
		K((u64)memcg->memsw.max), memcg->memsw.failcnt);
	pr_info("kmem: usage %llukB, limit %llukB, failcnt %lu\n",
		K((u64)page_counter_read(&memcg->kmem)),
		K((u64)memcg->kmem.max), memcg->kmem.failcnt);

	for_each_mem_cgroup_tree(iter, memcg) {
		pr_info("Memory cgroup stats for ");
		pr_cont_cgroup_path(iter->css.cgroup);
		pr_cont(":");

		for (i = 0; i < ARRAY_SIZE(memcg1_stats); i++) {
			if (memcg1_stats[i] == MEMCG_SWAP && !do_swap_account)
				continue;
			pr_cont(" %s:%luKB", memcg1_stat_names[i],
				K(memcg_page_state_local(iter,
							 memcg1_stats[i])));
		}

		for (i = 0; i < NR_LRU_LISTS; i++)
			pr_cont(" %s:%luKB", mem_cgroup_lru_names[i],
				K(memcg_page_state_local(iter,
							 NR_LRU_BASE + i)));

		pr_cont("\n");
	}
}

/*
 * Return the memory (and swap, if configured) limit for a memcg.
 */
unsigned long mem_cgroup_get_max(struct mem_cgroup *memcg)
{
	unsigned long max;

	max = memcg->memory.max;
	if (mem_cgroup_swappiness(memcg)) {
		unsigned long memsw_max;
		unsigned long swap_max;

		memsw_max = memcg->memsw.max;
		swap_max = memcg->swap.max;
		swap_max = min(swap_max, (unsigned long)total_swap_pages);
		max = min(max + swap_max, memsw_max);
	}
	return max;
}

static bool mem_cgroup_out_of_memory(struct mem_cgroup *memcg, gfp_t gfp_mask,
				     int order)
{
	struct oom_control oc = {
		.zonelist = NULL,
		.nodemask = NULL,
		.memcg = memcg,
		.gfp_mask = gfp_mask,
		.order = order,
	};
	bool ret;

	if (mutex_lock_killable(&oom_lock))
		return true;
	/*
	 * A few threads which were not waiting at mutex_lock_killable() can
	 * fail to bail out. Therefore, check again after holding oom_lock.
	 */
	ret = should_force_charge() || out_of_memory(&oc);
	mutex_unlock(&oom_lock);
	return ret;
}

#if MAX_NUMNODES > 1

/**
 * test_mem_cgroup_node_reclaimable
 * @memcg: the target memcg
 * @nid: the node ID to be checked.
 * @noswap : specify true here if the user wants flle only information.
 *
 * This function returns whether the specified memcg contains any
 * reclaimable pages on a node. Returns true if there are any reclaimable
 * pages in the node.
 */
static bool test_mem_cgroup_node_reclaimable(struct mem_cgroup *memcg,
		int nid, bool noswap)
{
	struct lruvec *lruvec = mem_cgroup_lruvec(NODE_DATA(nid), memcg);

	if (lruvec_page_state(lruvec, NR_INACTIVE_FILE) ||
	    lruvec_page_state(lruvec, NR_ACTIVE_FILE))
		return true;
	if (noswap || !total_swap_pages)
		return false;
	if (lruvec_page_state(lruvec, NR_INACTIVE_ANON) ||
	    lruvec_page_state(lruvec, NR_ACTIVE_ANON))
		return true;
	return false;

}

/*
 * Always updating the nodemask is not very good - even if we have an empty
 * list or the wrong list here, we can start from some node and traverse all
 * nodes based on the zonelist. So update the list loosely once per 10 secs.
 *
 */
static void mem_cgroup_may_update_nodemask(struct mem_cgroup *memcg)
{
	int nid;
	/*
	 * numainfo_events > 0 means there was at least NUMAINFO_EVENTS_TARGET
	 * pagein/pageout changes since the last update.
	 */
	if (!atomic_read(&memcg->numainfo_events))
		return;
	if (atomic_inc_return(&memcg->numainfo_updating) > 1)
		return;

	/* make a nodemask where this memcg uses memory from */
	memcg->scan_nodes = node_states[N_MEMORY];

	for_each_node_mask(nid, node_states[N_MEMORY]) {

		if (!test_mem_cgroup_node_reclaimable(memcg, nid, false))
			node_clear(nid, memcg->scan_nodes);
	}

	atomic_set(&memcg->numainfo_events, 0);
	atomic_set(&memcg->numainfo_updating, 0);
}

/*
 * Selecting a node where we start reclaim from. Because what we need is just
 * reducing usage counter, start from anywhere is O,K. Considering
 * memory reclaim from current node, there are pros. and cons.
 *
 * Freeing memory from current node means freeing memory from a node which
 * we'll use or we've used. So, it may make LRU bad. And if several threads
 * hit limits, it will see a contention on a node. But freeing from remote
 * node means more costs for memory reclaim because of memory latency.
 *
 * Now, we use round-robin. Better algorithm is welcomed.
 */
int mem_cgroup_select_victim_node(struct mem_cgroup *memcg)
{
	int node;

	mem_cgroup_may_update_nodemask(memcg);
	node = memcg->last_scanned_node;

	node = next_node_in(node, memcg->scan_nodes);
	/*
	 * mem_cgroup_may_update_nodemask might have seen no reclaimmable pages
	 * last time it really checked all the LRUs due to rate limiting.
	 * Fallback to the current node in that case for simplicity.
	 */
	if (unlikely(node == MAX_NUMNODES))
		node = numa_node_id();

	memcg->last_scanned_node = node;
	return node;
}
#else
int mem_cgroup_select_victim_node(struct mem_cgroup *memcg)
{
	return 0;
}
#endif

static int mem_cgroup_soft_reclaim(struct mem_cgroup *root_memcg,
				   pg_data_t *pgdat,
				   gfp_t gfp_mask,
				   unsigned long *total_scanned)
{
	struct mem_cgroup *victim = NULL;
	int total = 0;
	int loop = 0;
	unsigned long excess;
	unsigned long nr_scanned;
	struct mem_cgroup_reclaim_cookie reclaim = {
		.pgdat = pgdat,
		.priority = 0,
	};

	excess = soft_limit_excess(root_memcg);

	while (1) {
		victim = mem_cgroup_iter(root_memcg, victim, &reclaim);
		if (!victim) {
			loop++;
			if (loop >= 2) {
				/*
				 * If we have not been able to reclaim
				 * anything, it might because there are
				 * no reclaimable pages under this hierarchy
				 */
				if (!total)
					break;
				/*
				 * We want to do more targeted reclaim.
				 * excess >> 2 is not to excessive so as to
				 * reclaim too much, nor too less that we keep
				 * coming back to reclaim from this cgroup
				 */
				if (total >= (excess >> 2) ||
					(loop > MEM_CGROUP_MAX_RECLAIM_LOOPS))
					break;
			}
			continue;
		}
		total += mem_cgroup_shrink_node(victim, gfp_mask, false,
					pgdat, &nr_scanned);
		*total_scanned += nr_scanned;
		if (!soft_limit_excess(root_memcg))
			break;
	}
	mem_cgroup_iter_break(root_memcg, victim);
	return total;
}

#ifdef CONFIG_LOCKDEP
static struct lockdep_map memcg_oom_lock_dep_map = {
	.name = "memcg_oom_lock",
};
#endif

static DEFINE_SPINLOCK(memcg_oom_lock);

/*
 * Check OOM-Killer is already running under our hierarchy.
 * If someone is running, return false.
 */
static bool mem_cgroup_oom_trylock(struct mem_cgroup *memcg)
{
	struct mem_cgroup *iter, *failed = NULL;

	spin_lock(&memcg_oom_lock);

	for_each_mem_cgroup_tree(iter, memcg) {
		if (iter->oom_lock) {
			/*
			 * this subtree of our hierarchy is already locked
			 * so we cannot give a lock.
			 */
			failed = iter;
			mem_cgroup_iter_break(memcg, iter);
			break;
		} else
			iter->oom_lock = true;
	}

	if (failed) {
		/*
		 * OK, we failed to lock the whole subtree so we have
		 * to clean up what we set up to the failing subtree
		 */
		for_each_mem_cgroup_tree(iter, memcg) {
			if (iter == failed) {
				mem_cgroup_iter_break(memcg, iter);
				break;
			}
			iter->oom_lock = false;
		}
	} else
		mutex_acquire(&memcg_oom_lock_dep_map, 0, 1, _RET_IP_);

	spin_unlock(&memcg_oom_lock);

	return !failed;
}

static void mem_cgroup_oom_unlock(struct mem_cgroup *memcg)
{
	struct mem_cgroup *iter;

	spin_lock(&memcg_oom_lock);
	mutex_release(&memcg_oom_lock_dep_map, 1, _RET_IP_);
	for_each_mem_cgroup_tree(iter, memcg)
		iter->oom_lock = false;
	spin_unlock(&memcg_oom_lock);
}

static void mem_cgroup_mark_under_oom(struct mem_cgroup *memcg)
{
	struct mem_cgroup *iter;

	spin_lock(&memcg_oom_lock);
	for_each_mem_cgroup_tree(iter, memcg)
		iter->under_oom++;
	spin_unlock(&memcg_oom_lock);
}

static void mem_cgroup_unmark_under_oom(struct mem_cgroup *memcg)
{
	struct mem_cgroup *iter;

	/*
	 * When a new child is created while the hierarchy is under oom,
	 * mem_cgroup_oom_lock() may not be called. Watch for underflow.
	 */
	spin_lock(&memcg_oom_lock);
	for_each_mem_cgroup_tree(iter, memcg)
		if (iter->under_oom > 0)
			iter->under_oom--;
	spin_unlock(&memcg_oom_lock);
}

static DECLARE_WAIT_QUEUE_HEAD(memcg_oom_waitq);

struct oom_wait_info {
	struct mem_cgroup *memcg;
	wait_queue_entry_t	wait;
};

static int memcg_oom_wake_function(wait_queue_entry_t *wait,
	unsigned mode, int sync, void *arg)
{
	struct mem_cgroup *wake_memcg = (struct mem_cgroup *)arg;
	struct mem_cgroup *oom_wait_memcg;
	struct oom_wait_info *oom_wait_info;

	oom_wait_info = container_of(wait, struct oom_wait_info, wait);
	oom_wait_memcg = oom_wait_info->memcg;

	if (!mem_cgroup_is_descendant(wake_memcg, oom_wait_memcg) &&
	    !mem_cgroup_is_descendant(oom_wait_memcg, wake_memcg))
		return 0;
	return autoremove_wake_function(wait, mode, sync, arg);
}

static void memcg_oom_recover(struct mem_cgroup *memcg)
{
	/*
	 * For the following lockless ->under_oom test, the only required
	 * guarantee is that it must see the state asserted by an OOM when
	 * this function is called as a result of userland actions
	 * triggered by the notification of the OOM.  This is trivially
	 * achieved by invoking mem_cgroup_mark_under_oom() before
	 * triggering notification.
	 */
	if (memcg && memcg->under_oom)
		__wake_up(&memcg_oom_waitq, TASK_NORMAL, 0, memcg);
}

enum oom_status {
	OOM_SUCCESS,
	OOM_FAILED,
	OOM_ASYNC,
	OOM_SKIPPED
};

static enum oom_status mem_cgroup_oom(struct mem_cgroup *memcg, gfp_t mask, int order)
{
	enum oom_status ret;
	bool locked;

	if (order > PAGE_ALLOC_COSTLY_ORDER)
		return OOM_SKIPPED;

	memcg_memory_event(memcg, MEMCG_OOM);

	/*
	 * We are in the middle of the charge context here, so we
	 * don't want to block when potentially sitting on a callstack
	 * that holds all kinds of filesystem and mm locks.
	 *
	 * cgroup1 allows disabling the OOM killer and waiting for outside
	 * handling until the charge can succeed; remember the context and put
	 * the task to sleep at the end of the page fault when all locks are
	 * released.
	 *
	 * On the other hand, in-kernel OOM killer allows for an async victim
	 * memory reclaim (oom_reaper) and that means that we are not solely
	 * relying on the oom victim to make a forward progress and we can
	 * invoke the oom killer here.
	 *
	 * Please note that mem_cgroup_out_of_memory might fail to find a
	 * victim and then we have to bail out from the charge path.
	 */
	if (memcg->oom_kill_disable) {
		if (!current->in_user_fault)
			return OOM_SKIPPED;
		css_get(&memcg->css);
		current->memcg_in_oom = memcg;
		current->memcg_oom_gfp_mask = mask;
		current->memcg_oom_order = order;

		return OOM_ASYNC;
	}

	mem_cgroup_mark_under_oom(memcg);

	locked = mem_cgroup_oom_trylock(memcg);

	if (locked)
		mem_cgroup_oom_notify(memcg);

	mem_cgroup_unmark_under_oom(memcg);
	if (mem_cgroup_out_of_memory(memcg, mask, order))
		ret = OOM_SUCCESS;
	else
		ret = OOM_FAILED;

	if (locked)
		mem_cgroup_oom_unlock(memcg);

	return ret;
}

/**
 * mem_cgroup_oom_synchronize - complete memcg OOM handling
 * @handle: actually kill/wait or just clean up the OOM state
 *
 * This has to be called at the end of a page fault if the memcg OOM
 * handler was enabled.
 *
 * Memcg supports userspace OOM handling where failed allocations must
 * sleep on a waitqueue until the userspace task resolves the
 * situation.  Sleeping directly in the charge context with all kinds
 * of locks held is not a good idea, instead we remember an OOM state
 * in the task and mem_cgroup_oom_synchronize() has to be called at
 * the end of the page fault to complete the OOM handling.
 *
 * Returns %true if an ongoing memcg OOM situation was detected and
 * completed, %false otherwise.
 */
bool mem_cgroup_oom_synchronize(bool handle)
{
	struct mem_cgroup *memcg = current->memcg_in_oom;
	struct oom_wait_info owait;
	bool locked;

	/* OOM is global, do not handle */
	if (!memcg)
		return false;

	if (!handle)
		goto cleanup;

	owait.memcg = memcg;
	owait.wait.flags = 0;
	owait.wait.func = memcg_oom_wake_function;
	owait.wait.private = current;
	INIT_LIST_HEAD(&owait.wait.entry);

	prepare_to_wait(&memcg_oom_waitq, &owait.wait, TASK_KILLABLE);
	mem_cgroup_mark_under_oom(memcg);

	locked = mem_cgroup_oom_trylock(memcg);

	if (locked)
		mem_cgroup_oom_notify(memcg);

	if (locked && !memcg->oom_kill_disable) {
		mem_cgroup_unmark_under_oom(memcg);
		finish_wait(&memcg_oom_waitq, &owait.wait);
		mem_cgroup_out_of_memory(memcg, current->memcg_oom_gfp_mask,
					 current->memcg_oom_order);
	} else {
		schedule();
		mem_cgroup_unmark_under_oom(memcg);
		finish_wait(&memcg_oom_waitq, &owait.wait);
	}

	if (locked) {
		mem_cgroup_oom_unlock(memcg);
		/*
		 * There is no guarantee that an OOM-lock contender
		 * sees the wakeups triggered by the OOM kill
		 * uncharges.  Wake any sleepers explicitely.
		 */
		memcg_oom_recover(memcg);
	}
cleanup:
	current->memcg_in_oom = NULL;
	css_put(&memcg->css);
	return true;
}

/**
 * mem_cgroup_get_oom_group - get a memory cgroup to clean up after OOM
 * @victim: task to be killed by the OOM killer
 * @oom_domain: memcg in case of memcg OOM, NULL in case of system-wide OOM
 *
 * Returns a pointer to a memory cgroup, which has to be cleaned up
 * by killing all belonging OOM-killable tasks.
 *
 * Caller has to call mem_cgroup_put() on the returned non-NULL memcg.
 */
struct mem_cgroup *mem_cgroup_get_oom_group(struct task_struct *victim,
					    struct mem_cgroup *oom_domain)
{
	struct mem_cgroup *oom_group = NULL;
	struct mem_cgroup *memcg;

	if (!cgroup_subsys_on_dfl(memory_cgrp_subsys))
		return NULL;

	if (!oom_domain)
		oom_domain = root_mem_cgroup;

	rcu_read_lock();

	memcg = mem_cgroup_from_task(victim);
	if (memcg == root_mem_cgroup)
		goto out;

	/*
	 * Traverse the memory cgroup hierarchy from the victim task's
	 * cgroup up to the OOMing cgroup (or root) to find the
	 * highest-level memory cgroup with oom.group set.
	 */
	for (; memcg; memcg = parent_mem_cgroup(memcg)) {
		if (memcg->oom_group)
			oom_group = memcg;

		if (memcg == oom_domain)
			break;
	}

	if (oom_group)
		css_get(&oom_group->css);
out:
	rcu_read_unlock();

	return oom_group;
}

void mem_cgroup_print_oom_group(struct mem_cgroup *memcg)
{
	pr_info("Tasks in ");
	pr_cont_cgroup_path(memcg->css.cgroup);
	pr_cont(" are going to be killed due to memory.oom.group set\n");
}

/**
 * lock_page_memcg - lock a page->mem_cgroup binding
 * @page: the page
 *
 * This function protects unlocked LRU pages from being moved to
 * another cgroup.
 *
 * It ensures lifetime of the returned memcg. Caller is responsible
 * for the lifetime of the page; __unlock_page_memcg() is available
 * when @page might get freed inside the locked section.
 */
struct mem_cgroup *lock_page_memcg(struct page *page)
{
	struct mem_cgroup *memcg;
	unsigned long flags;

	/*
	 * The RCU lock is held throughout the transaction.  The fast
	 * path can get away without acquiring the memcg->move_lock
	 * because page moving starts with an RCU grace period.
	 *
	 * The RCU lock also protects the memcg from being freed when
	 * the page state that is going to change is the only thing
	 * preventing the page itself from being freed. E.g. writeback
	 * doesn't hold a page reference and relies on PG_writeback to
	 * keep off truncation, migration and so forth.
         */
	rcu_read_lock();

	if (mem_cgroup_disabled())
		return NULL;
again:
	memcg = page->mem_cgroup;
	if (unlikely(!memcg))
		return NULL;

	if (atomic_read(&memcg->moving_account) <= 0)
		return memcg;

	spin_lock_irqsave(&memcg->move_lock, flags);
	if (memcg != page->mem_cgroup) {
		spin_unlock_irqrestore(&memcg->move_lock, flags);
		goto again;
	}

	/*
	 * When charge migration first begins, we can have locked and
	 * unlocked page stat updates happening concurrently.  Track
	 * the task who has the lock for unlock_page_memcg().
	 */
	memcg->move_lock_task = current;
	memcg->move_lock_flags = flags;

	return memcg;
}
EXPORT_SYMBOL(lock_page_memcg);

/**
 * __unlock_page_memcg - unlock and unpin a memcg
 * @memcg: the memcg
 *
 * Unlock and unpin a memcg returned by lock_page_memcg().
 */
void __unlock_page_memcg(struct mem_cgroup *memcg)
{
	if (memcg && memcg->move_lock_task == current) {
		unsigned long flags = memcg->move_lock_flags;

		memcg->move_lock_task = NULL;
		memcg->move_lock_flags = 0;

		spin_unlock_irqrestore(&memcg->move_lock, flags);
	}

	rcu_read_unlock();
}

/**
 * unlock_page_memcg - unlock a page->mem_cgroup binding
 * @page: the page
 */
void unlock_page_memcg(struct page *page)
{
	__unlock_page_memcg(page->mem_cgroup);
}
EXPORT_SYMBOL(unlock_page_memcg);

struct memcg_stock_pcp {
	struct mem_cgroup *cached; /* this never be root cgroup */
	unsigned int nr_pages;
	struct work_struct work;
	unsigned long flags;
#define FLUSHING_CACHED_CHARGE	0
};
static DEFINE_PER_CPU(struct memcg_stock_pcp, memcg_stock);
static DEFINE_MUTEX(percpu_charge_mutex);

/**
 * consume_stock: Try to consume stocked charge on this cpu.
 * @memcg: memcg to consume from.
 * @nr_pages: how many pages to charge.
 *
 * The charges will only happen if @memcg matches the current cpu's memcg
 * stock, and at least @nr_pages are available in that stock.  Failure to
 * service an allocation will refill the stock.
 *
 * returns true if successful, false otherwise.
 */
static bool consume_stock(struct mem_cgroup *memcg, unsigned int nr_pages)
{
	struct memcg_stock_pcp *stock;
	unsigned long flags;
	bool ret = false;

	if (nr_pages > MEMCG_CHARGE_BATCH)
		return ret;

	local_irq_save(flags);

	stock = this_cpu_ptr(&memcg_stock);
	if (memcg == stock->cached && stock->nr_pages >= nr_pages) {
		stock->nr_pages -= nr_pages;
		ret = true;
	}

	local_irq_restore(flags);

	return ret;
}

/*
 * Returns stocks cached in percpu and reset cached information.
 */
static void drain_stock(struct memcg_stock_pcp *stock)
{
	struct mem_cgroup *old = stock->cached;

	if (stock->nr_pages) {
		page_counter_uncharge(&old->memory, stock->nr_pages);
		if (do_memsw_account())
			page_counter_uncharge(&old->memsw, stock->nr_pages);
		css_put_many(&old->css, stock->nr_pages);
		stock->nr_pages = 0;
	}
	stock->cached = NULL;
}

static void drain_local_stock(struct work_struct *dummy)
{
	struct memcg_stock_pcp *stock;
	unsigned long flags;

	/*
	 * The only protection from memory hotplug vs. drain_stock races is
	 * that we always operate on local CPU stock here with IRQ disabled
	 */
	local_irq_save(flags);

	stock = this_cpu_ptr(&memcg_stock);
	drain_stock(stock);
	clear_bit(FLUSHING_CACHED_CHARGE, &stock->flags);

	local_irq_restore(flags);
}

/*
 * Cache charges(val) to local per_cpu area.
 * This will be consumed by consume_stock() function, later.
 */
static void refill_stock(struct mem_cgroup *memcg, unsigned int nr_pages)
{
	struct memcg_stock_pcp *stock;
	unsigned long flags;

	local_irq_save(flags);

	stock = this_cpu_ptr(&memcg_stock);
	if (stock->cached != memcg) { /* reset if necessary */
		drain_stock(stock);
		stock->cached = memcg;
	}
	stock->nr_pages += nr_pages;

	if (stock->nr_pages > MEMCG_CHARGE_BATCH)
		drain_stock(stock);

	local_irq_restore(flags);
}

/*
 * Drains all per-CPU charge caches for given root_memcg resp. subtree
 * of the hierarchy under it.
 */
static void drain_all_stock(struct mem_cgroup *root_memcg)
{
	int cpu, curcpu;

	/* If someone's already draining, avoid adding running more workers. */
	if (!mutex_trylock(&percpu_charge_mutex))
		return;
	/*
	 * Notify other cpus that system-wide "drain" is running
	 * We do not care about races with the cpu hotplug because cpu down
	 * as well as workers from this path always operate on the local
	 * per-cpu data. CPU up doesn't touch memcg_stock at all.
	 */
	curcpu = get_cpu();
	for_each_online_cpu(cpu) {
		struct memcg_stock_pcp *stock = &per_cpu(memcg_stock, cpu);
		struct mem_cgroup *memcg;

		memcg = stock->cached;
		if (!memcg || !stock->nr_pages || !css_tryget(&memcg->css))
			continue;
		if (!mem_cgroup_is_descendant(memcg, root_memcg)) {
			css_put(&memcg->css);
			continue;
		}
		if (!test_and_set_bit(FLUSHING_CACHED_CHARGE, &stock->flags)) {
			if (cpu == curcpu)
				drain_local_stock(&stock->work);
			else
				schedule_work_on(cpu, &stock->work);
		}
		css_put(&memcg->css);
	}
	put_cpu();
	mutex_unlock(&percpu_charge_mutex);
}

static int memcg_hotplug_cpu_dead(unsigned int cpu)
{
	struct memcg_stock_pcp *stock;
	struct mem_cgroup *memcg, *mi;

	stock = &per_cpu(memcg_stock, cpu);
	drain_stock(stock);

	for_each_mem_cgroup(memcg) {
		int i;

		for (i = 0; i < MEMCG_NR_STAT; i++) {
			int nid;
			long x;

			x = this_cpu_xchg(memcg->vmstats_percpu->stat[i], 0);
<<<<<<< HEAD
			if (x) {
				atomic_long_add(x, &memcg->vmstats_local[i]);
				for (mi = memcg; mi; mi = parent_mem_cgroup(mi))
					atomic_long_add(x, &memcg->vmstats[i]);
			}
=======
			if (x)
				for (mi = memcg; mi; mi = parent_mem_cgroup(mi))
					atomic_long_add(x, &memcg->vmstats[i]);
>>>>>>> 4b972a01

			if (i >= NR_VM_NODE_STAT_ITEMS)
				continue;

			for_each_node(nid) {
				struct mem_cgroup_per_node *pn;

				pn = mem_cgroup_nodeinfo(memcg, nid);
				x = this_cpu_xchg(pn->lruvec_stat_cpu->count[i], 0);
<<<<<<< HEAD
				if (x) {
					atomic_long_add(x, &pn->lruvec_stat_local[i]);
					do {
						atomic_long_add(x, &pn->lruvec_stat[i]);
					} while ((pn = parent_nodeinfo(pn, nid)));
				}
=======
				if (x)
					do {
						atomic_long_add(x, &pn->lruvec_stat[i]);
					} while ((pn = parent_nodeinfo(pn, nid)));
>>>>>>> 4b972a01
			}
		}

		for (i = 0; i < NR_VM_EVENT_ITEMS; i++) {
			long x;

			x = this_cpu_xchg(memcg->vmstats_percpu->events[i], 0);
<<<<<<< HEAD
			if (x) {
				atomic_long_add(x, &memcg->vmevents_local[i]);
				for (mi = memcg; mi; mi = parent_mem_cgroup(mi))
					atomic_long_add(x, &memcg->vmevents[i]);
			}
=======
			if (x)
				for (mi = memcg; mi; mi = parent_mem_cgroup(mi))
					atomic_long_add(x, &memcg->vmevents[i]);
>>>>>>> 4b972a01
		}
	}

	return 0;
}

static void reclaim_high(struct mem_cgroup *memcg,
			 unsigned int nr_pages,
			 gfp_t gfp_mask)
{
	do {
		if (page_counter_read(&memcg->memory) <= memcg->high)
			continue;
		memcg_memory_event(memcg, MEMCG_HIGH);
		try_to_free_mem_cgroup_pages(memcg, nr_pages, gfp_mask, true);
	} while ((memcg = parent_mem_cgroup(memcg)));
}

static void high_work_func(struct work_struct *work)
{
	struct mem_cgroup *memcg;

	memcg = container_of(work, struct mem_cgroup, high_work);
	reclaim_high(memcg, MEMCG_CHARGE_BATCH, GFP_KERNEL);
}

/*
 * Scheduled by try_charge() to be executed from the userland return path
 * and reclaims memory over the high limit.
 */
void mem_cgroup_handle_over_high(void)
{
	unsigned int nr_pages = current->memcg_nr_pages_over_high;
	struct mem_cgroup *memcg;

	if (likely(!nr_pages))
		return;

	memcg = get_mem_cgroup_from_mm(current->mm);
	reclaim_high(memcg, nr_pages, GFP_KERNEL);
	css_put(&memcg->css);
	current->memcg_nr_pages_over_high = 0;
}

static int try_charge(struct mem_cgroup *memcg, gfp_t gfp_mask,
		      unsigned int nr_pages)
{
	unsigned int batch = max(MEMCG_CHARGE_BATCH, nr_pages);
	int nr_retries = MEM_CGROUP_RECLAIM_RETRIES;
	struct mem_cgroup *mem_over_limit;
	struct page_counter *counter;
	unsigned long nr_reclaimed;
	bool may_swap = true;
	bool drained = false;
	bool oomed = false;
	enum oom_status oom_status;

	if (mem_cgroup_is_root(memcg))
		return 0;
retry:
	if (consume_stock(memcg, nr_pages))
		return 0;

	if (!do_memsw_account() ||
	    page_counter_try_charge(&memcg->memsw, batch, &counter)) {
		if (page_counter_try_charge(&memcg->memory, batch, &counter))
			goto done_restock;
		if (do_memsw_account())
			page_counter_uncharge(&memcg->memsw, batch);
		mem_over_limit = mem_cgroup_from_counter(counter, memory);
	} else {
		mem_over_limit = mem_cgroup_from_counter(counter, memsw);
		may_swap = false;
	}

	if (batch > nr_pages) {
		batch = nr_pages;
		goto retry;
	}

	/*
	 * Unlike in global OOM situations, memcg is not in a physical
	 * memory shortage.  Allow dying and OOM-killed tasks to
	 * bypass the last charges so that they can exit quickly and
	 * free their memory.
	 */
	if (unlikely(should_force_charge()))
		goto force;

	/*
	 * Prevent unbounded recursion when reclaim operations need to
	 * allocate memory. This might exceed the limits temporarily,
	 * but we prefer facilitating memory reclaim and getting back
	 * under the limit over triggering OOM kills in these cases.
	 */
	if (unlikely(current->flags & PF_MEMALLOC))
		goto force;

	if (unlikely(task_in_memcg_oom(current)))
		goto nomem;

	if (!gfpflags_allow_blocking(gfp_mask))
		goto nomem;

	memcg_memory_event(mem_over_limit, MEMCG_MAX);

	nr_reclaimed = try_to_free_mem_cgroup_pages(mem_over_limit, nr_pages,
						    gfp_mask, may_swap);

	if (mem_cgroup_margin(mem_over_limit) >= nr_pages)
		goto retry;

	if (!drained) {
		drain_all_stock(mem_over_limit);
		drained = true;
		goto retry;
	}

	if (gfp_mask & __GFP_NORETRY)
		goto nomem;
	/*
	 * Even though the limit is exceeded at this point, reclaim
	 * may have been able to free some pages.  Retry the charge
	 * before killing the task.
	 *
	 * Only for regular pages, though: huge pages are rather
	 * unlikely to succeed so close to the limit, and we fall back
	 * to regular pages anyway in case of failure.
	 */
	if (nr_reclaimed && nr_pages <= (1 << PAGE_ALLOC_COSTLY_ORDER))
		goto retry;
	/*
	 * At task move, charge accounts can be doubly counted. So, it's
	 * better to wait until the end of task_move if something is going on.
	 */
	if (mem_cgroup_wait_acct_move(mem_over_limit))
		goto retry;

	if (nr_retries--)
		goto retry;

	if (gfp_mask & __GFP_RETRY_MAYFAIL && oomed)
		goto nomem;

	if (gfp_mask & __GFP_NOFAIL)
		goto force;

	if (fatal_signal_pending(current))
		goto force;

	/*
	 * keep retrying as long as the memcg oom killer is able to make
	 * a forward progress or bypass the charge if the oom killer
	 * couldn't make any progress.
	 */
	oom_status = mem_cgroup_oom(mem_over_limit, gfp_mask,
		       get_order(nr_pages * PAGE_SIZE));
	switch (oom_status) {
	case OOM_SUCCESS:
		nr_retries = MEM_CGROUP_RECLAIM_RETRIES;
		oomed = true;
		goto retry;
	case OOM_FAILED:
		goto force;
	default:
		goto nomem;
	}
nomem:
	if (!(gfp_mask & __GFP_NOFAIL))
		return -ENOMEM;
force:
	/*
	 * The allocation either can't fail or will lead to more memory
	 * being freed very soon.  Allow memory usage go over the limit
	 * temporarily by force charging it.
	 */
	page_counter_charge(&memcg->memory, nr_pages);
	if (do_memsw_account())
		page_counter_charge(&memcg->memsw, nr_pages);
	css_get_many(&memcg->css, nr_pages);

	return 0;

done_restock:
	css_get_many(&memcg->css, batch);
	if (batch > nr_pages)
		refill_stock(memcg, batch - nr_pages);

	/*
	 * If the hierarchy is above the normal consumption range, schedule
	 * reclaim on returning to userland.  We can perform reclaim here
	 * if __GFP_RECLAIM but let's always punt for simplicity and so that
	 * GFP_KERNEL can consistently be used during reclaim.  @memcg is
	 * not recorded as it most likely matches current's and won't
	 * change in the meantime.  As high limit is checked again before
	 * reclaim, the cost of mismatch is negligible.
	 */
	do {
		if (page_counter_read(&memcg->memory) > memcg->high) {
			/* Don't bother a random interrupted task */
			if (in_interrupt()) {
				schedule_work(&memcg->high_work);
				break;
			}
			current->memcg_nr_pages_over_high += batch;
			set_notify_resume(current);
			break;
		}
	} while ((memcg = parent_mem_cgroup(memcg)));

	return 0;
}

static void cancel_charge(struct mem_cgroup *memcg, unsigned int nr_pages)
{
	if (mem_cgroup_is_root(memcg))
		return;

	page_counter_uncharge(&memcg->memory, nr_pages);
	if (do_memsw_account())
		page_counter_uncharge(&memcg->memsw, nr_pages);

	css_put_many(&memcg->css, nr_pages);
}

static void lock_page_lru(struct page *page, int *isolated)
{
	pg_data_t *pgdat = page_pgdat(page);

	spin_lock_irq(&pgdat->lru_lock);
	if (PageLRU(page)) {
		struct lruvec *lruvec;

		lruvec = mem_cgroup_page_lruvec(page, pgdat);
		ClearPageLRU(page);
		del_page_from_lru_list(page, lruvec, page_lru(page));
		*isolated = 1;
	} else
		*isolated = 0;
}

static void unlock_page_lru(struct page *page, int isolated)
{
	pg_data_t *pgdat = page_pgdat(page);

	if (isolated) {
		struct lruvec *lruvec;

		lruvec = mem_cgroup_page_lruvec(page, pgdat);
		VM_BUG_ON_PAGE(PageLRU(page), page);
		SetPageLRU(page);
		add_page_to_lru_list(page, lruvec, page_lru(page));
	}
	spin_unlock_irq(&pgdat->lru_lock);
}

static void commit_charge(struct page *page, struct mem_cgroup *memcg,
			  bool lrucare)
{
	int isolated;

	VM_BUG_ON_PAGE(page->mem_cgroup, page);

	/*
	 * In some cases, SwapCache and FUSE(splice_buf->radixtree), the page
	 * may already be on some other mem_cgroup's LRU.  Take care of it.
	 */
	if (lrucare)
		lock_page_lru(page, &isolated);

	/*
	 * Nobody should be changing or seriously looking at
	 * page->mem_cgroup at this point:
	 *
	 * - the page is uncharged
	 *
	 * - the page is off-LRU
	 *
	 * - an anonymous fault has exclusive page access, except for
	 *   a locked page table
	 *
	 * - a page cache insertion, a swapin fault, or a migration
	 *   have the page locked
	 */
	page->mem_cgroup = memcg;

	if (lrucare)
		unlock_page_lru(page, isolated);
}

#ifdef CONFIG_MEMCG_KMEM
static int memcg_alloc_cache_id(void)
{
	int id, size;
	int err;

	id = ida_simple_get(&memcg_cache_ida,
			    0, MEMCG_CACHES_MAX_SIZE, GFP_KERNEL);
	if (id < 0)
		return id;

	if (id < memcg_nr_cache_ids)
		return id;

	/*
	 * There's no space for the new id in memcg_caches arrays,
	 * so we have to grow them.
	 */
	down_write(&memcg_cache_ids_sem);

	size = 2 * (id + 1);
	if (size < MEMCG_CACHES_MIN_SIZE)
		size = MEMCG_CACHES_MIN_SIZE;
	else if (size > MEMCG_CACHES_MAX_SIZE)
		size = MEMCG_CACHES_MAX_SIZE;

	err = memcg_update_all_caches(size);
	if (!err)
		err = memcg_update_all_list_lrus(size);
	if (!err)
		memcg_nr_cache_ids = size;

	up_write(&memcg_cache_ids_sem);

	if (err) {
		ida_simple_remove(&memcg_cache_ida, id);
		return err;
	}
	return id;
}

static void memcg_free_cache_id(int id)
{
	ida_simple_remove(&memcg_cache_ida, id);
}

struct memcg_kmem_cache_create_work {
	struct mem_cgroup *memcg;
	struct kmem_cache *cachep;
	struct work_struct work;
};

static void memcg_kmem_cache_create_func(struct work_struct *w)
{
	struct memcg_kmem_cache_create_work *cw =
		container_of(w, struct memcg_kmem_cache_create_work, work);
	struct mem_cgroup *memcg = cw->memcg;
	struct kmem_cache *cachep = cw->cachep;

	memcg_create_kmem_cache(memcg, cachep);

	css_put(&memcg->css);
	kfree(cw);
}

/*
 * Enqueue the creation of a per-memcg kmem_cache.
 */
static void memcg_schedule_kmem_cache_create(struct mem_cgroup *memcg,
					       struct kmem_cache *cachep)
{
	struct memcg_kmem_cache_create_work *cw;

	cw = kmalloc(sizeof(*cw), GFP_NOWAIT | __GFP_NOWARN);
	if (!cw)
		return;

	css_get(&memcg->css);

	cw->memcg = memcg;
	cw->cachep = cachep;
	INIT_WORK(&cw->work, memcg_kmem_cache_create_func);

	queue_work(memcg_kmem_cache_wq, &cw->work);
}

static inline bool memcg_kmem_bypass(void)
{
	if (in_interrupt() || !current->mm || (current->flags & PF_KTHREAD))
		return true;
	return false;
}

/**
 * memcg_kmem_get_cache: select the correct per-memcg cache for allocation
 * @cachep: the original global kmem cache
 *
 * Return the kmem_cache we're supposed to use for a slab allocation.
 * We try to use the current memcg's version of the cache.
 *
 * If the cache does not exist yet, if we are the first user of it, we
 * create it asynchronously in a workqueue and let the current allocation
 * go through with the original cache.
 *
 * This function takes a reference to the cache it returns to assure it
 * won't get destroyed while we are working with it. Once the caller is
 * done with it, memcg_kmem_put_cache() must be called to release the
 * reference.
 */
struct kmem_cache *memcg_kmem_get_cache(struct kmem_cache *cachep)
{
	struct mem_cgroup *memcg;
	struct kmem_cache *memcg_cachep;
	int kmemcg_id;

	VM_BUG_ON(!is_root_cache(cachep));

	if (memcg_kmem_bypass())
		return cachep;

	memcg = get_mem_cgroup_from_current();
	kmemcg_id = READ_ONCE(memcg->kmemcg_id);
	if (kmemcg_id < 0)
		goto out;

	memcg_cachep = cache_from_memcg_idx(cachep, kmemcg_id);
	if (likely(memcg_cachep))
		return memcg_cachep;

	/*
	 * If we are in a safe context (can wait, and not in interrupt
	 * context), we could be be predictable and return right away.
	 * This would guarantee that the allocation being performed
	 * already belongs in the new cache.
	 *
	 * However, there are some clashes that can arrive from locking.
	 * For instance, because we acquire the slab_mutex while doing
	 * memcg_create_kmem_cache, this means no further allocation
	 * could happen with the slab_mutex held. So it's better to
	 * defer everything.
	 */
	memcg_schedule_kmem_cache_create(memcg, cachep);
out:
	css_put(&memcg->css);
	return cachep;
}

/**
 * memcg_kmem_put_cache: drop reference taken by memcg_kmem_get_cache
 * @cachep: the cache returned by memcg_kmem_get_cache
 */
void memcg_kmem_put_cache(struct kmem_cache *cachep)
{
	if (!is_root_cache(cachep))
		css_put(&cachep->memcg_params.memcg->css);
}

/**
 * __memcg_kmem_charge_memcg: charge a kmem page
 * @page: page to charge
 * @gfp: reclaim mode
 * @order: allocation order
 * @memcg: memory cgroup to charge
 *
 * Returns 0 on success, an error code on failure.
 */
int __memcg_kmem_charge_memcg(struct page *page, gfp_t gfp, int order,
			    struct mem_cgroup *memcg)
{
	unsigned int nr_pages = 1 << order;
	struct page_counter *counter;
	int ret;

	ret = try_charge(memcg, gfp, nr_pages);
	if (ret)
		return ret;

	if (!cgroup_subsys_on_dfl(memory_cgrp_subsys) &&
	    !page_counter_try_charge(&memcg->kmem, nr_pages, &counter)) {
		cancel_charge(memcg, nr_pages);
		return -ENOMEM;
	}

	page->mem_cgroup = memcg;

	return 0;
}

/**
 * __memcg_kmem_charge: charge a kmem page to the current memory cgroup
 * @page: page to charge
 * @gfp: reclaim mode
 * @order: allocation order
 *
 * Returns 0 on success, an error code on failure.
 */
int __memcg_kmem_charge(struct page *page, gfp_t gfp, int order)
{
	struct mem_cgroup *memcg;
	int ret = 0;

	if (memcg_kmem_bypass())
		return 0;

	memcg = get_mem_cgroup_from_current();
	if (!mem_cgroup_is_root(memcg)) {
		ret = __memcg_kmem_charge_memcg(page, gfp, order, memcg);
		if (!ret)
			__SetPageKmemcg(page);
	}
	css_put(&memcg->css);
	return ret;
}
/**
 * __memcg_kmem_uncharge: uncharge a kmem page
 * @page: page to uncharge
 * @order: allocation order
 */
void __memcg_kmem_uncharge(struct page *page, int order)
{
	struct mem_cgroup *memcg = page->mem_cgroup;
	unsigned int nr_pages = 1 << order;

	if (!memcg)
		return;

	VM_BUG_ON_PAGE(mem_cgroup_is_root(memcg), page);

	if (!cgroup_subsys_on_dfl(memory_cgrp_subsys))
		page_counter_uncharge(&memcg->kmem, nr_pages);

	page_counter_uncharge(&memcg->memory, nr_pages);
	if (do_memsw_account())
		page_counter_uncharge(&memcg->memsw, nr_pages);

	page->mem_cgroup = NULL;

	/* slab pages do not have PageKmemcg flag set */
	if (PageKmemcg(page))
		__ClearPageKmemcg(page);

	css_put_many(&memcg->css, nr_pages);
}
#endif /* CONFIG_MEMCG_KMEM */

#ifdef CONFIG_TRANSPARENT_HUGEPAGE

/*
 * Because tail pages are not marked as "used", set it. We're under
 * pgdat->lru_lock and migration entries setup in all page mappings.
 */
void mem_cgroup_split_huge_fixup(struct page *head)
{
	int i;

	if (mem_cgroup_disabled())
		return;

	for (i = 1; i < HPAGE_PMD_NR; i++)
		head[i].mem_cgroup = head->mem_cgroup;

	__mod_memcg_state(head->mem_cgroup, MEMCG_RSS_HUGE, -HPAGE_PMD_NR);
}
#endif /* CONFIG_TRANSPARENT_HUGEPAGE */

#ifdef CONFIG_MEMCG_SWAP
/**
 * mem_cgroup_move_swap_account - move swap charge and swap_cgroup's record.
 * @entry: swap entry to be moved
 * @from:  mem_cgroup which the entry is moved from
 * @to:  mem_cgroup which the entry is moved to
 *
 * It succeeds only when the swap_cgroup's record for this entry is the same
 * as the mem_cgroup's id of @from.
 *
 * Returns 0 on success, -EINVAL on failure.
 *
 * The caller must have charged to @to, IOW, called page_counter_charge() about
 * both res and memsw, and called css_get().
 */
static int mem_cgroup_move_swap_account(swp_entry_t entry,
				struct mem_cgroup *from, struct mem_cgroup *to)
{
	unsigned short old_id, new_id;

	old_id = mem_cgroup_id(from);
	new_id = mem_cgroup_id(to);

	if (swap_cgroup_cmpxchg(entry, old_id, new_id) == old_id) {
		mod_memcg_state(from, MEMCG_SWAP, -1);
		mod_memcg_state(to, MEMCG_SWAP, 1);
		return 0;
	}
	return -EINVAL;
}
#else
static inline int mem_cgroup_move_swap_account(swp_entry_t entry,
				struct mem_cgroup *from, struct mem_cgroup *to)
{
	return -EINVAL;
}
#endif

static DEFINE_MUTEX(memcg_max_mutex);

static int mem_cgroup_resize_max(struct mem_cgroup *memcg,
				 unsigned long max, bool memsw)
{
	bool enlarge = false;
	bool drained = false;
	int ret;
	bool limits_invariant;
	struct page_counter *counter = memsw ? &memcg->memsw : &memcg->memory;

	do {
		if (signal_pending(current)) {
			ret = -EINTR;
			break;
		}

		mutex_lock(&memcg_max_mutex);
		/*
		 * Make sure that the new limit (memsw or memory limit) doesn't
		 * break our basic invariant rule memory.max <= memsw.max.
		 */
		limits_invariant = memsw ? max >= memcg->memory.max :
					   max <= memcg->memsw.max;
		if (!limits_invariant) {
			mutex_unlock(&memcg_max_mutex);
			ret = -EINVAL;
			break;
		}
		if (max > counter->max)
			enlarge = true;
		ret = page_counter_set_max(counter, max);
		mutex_unlock(&memcg_max_mutex);

		if (!ret)
			break;

		if (!drained) {
			drain_all_stock(memcg);
			drained = true;
			continue;
		}

		if (!try_to_free_mem_cgroup_pages(memcg, 1,
					GFP_KERNEL, !memsw)) {
			ret = -EBUSY;
			break;
		}
	} while (true);

	if (!ret && enlarge)
		memcg_oom_recover(memcg);

	return ret;
}

unsigned long mem_cgroup_soft_limit_reclaim(pg_data_t *pgdat, int order,
					    gfp_t gfp_mask,
					    unsigned long *total_scanned)
{
	unsigned long nr_reclaimed = 0;
	struct mem_cgroup_per_node *mz, *next_mz = NULL;
	unsigned long reclaimed;
	int loop = 0;
	struct mem_cgroup_tree_per_node *mctz;
	unsigned long excess;
	unsigned long nr_scanned;

	if (order > 0)
		return 0;

	mctz = soft_limit_tree_node(pgdat->node_id);

	/*
	 * Do not even bother to check the largest node if the root
	 * is empty. Do it lockless to prevent lock bouncing. Races
	 * are acceptable as soft limit is best effort anyway.
	 */
	if (!mctz || RB_EMPTY_ROOT(&mctz->rb_root))
		return 0;

	/*
	 * This loop can run a while, specially if mem_cgroup's continuously
	 * keep exceeding their soft limit and putting the system under
	 * pressure
	 */
	do {
		if (next_mz)
			mz = next_mz;
		else
			mz = mem_cgroup_largest_soft_limit_node(mctz);
		if (!mz)
			break;

		nr_scanned = 0;
		reclaimed = mem_cgroup_soft_reclaim(mz->memcg, pgdat,
						    gfp_mask, &nr_scanned);
		nr_reclaimed += reclaimed;
		*total_scanned += nr_scanned;
		spin_lock_irq(&mctz->lock);
		__mem_cgroup_remove_exceeded(mz, mctz);

		/*
		 * If we failed to reclaim anything from this memory cgroup
		 * it is time to move on to the next cgroup
		 */
		next_mz = NULL;
		if (!reclaimed)
			next_mz = __mem_cgroup_largest_soft_limit_node(mctz);

		excess = soft_limit_excess(mz->memcg);
		/*
		 * One school of thought says that we should not add
		 * back the node to the tree if reclaim returns 0.
		 * But our reclaim could return 0, simply because due
		 * to priority we are exposing a smaller subset of
		 * memory to reclaim from. Consider this as a longer
		 * term TODO.
		 */
		/* If excess == 0, no tree ops */
		__mem_cgroup_insert_exceeded(mz, mctz, excess);
		spin_unlock_irq(&mctz->lock);
		css_put(&mz->memcg->css);
		loop++;
		/*
		 * Could not reclaim anything and there are no more
		 * mem cgroups to try or we seem to be looping without
		 * reclaiming anything.
		 */
		if (!nr_reclaimed &&
			(next_mz == NULL ||
			loop > MEM_CGROUP_MAX_SOFT_LIMIT_RECLAIM_LOOPS))
			break;
	} while (!nr_reclaimed);
	if (next_mz)
		css_put(&next_mz->memcg->css);
	return nr_reclaimed;
}

/*
 * Test whether @memcg has children, dead or alive.  Note that this
 * function doesn't care whether @memcg has use_hierarchy enabled and
 * returns %true if there are child csses according to the cgroup
 * hierarchy.  Testing use_hierarchy is the caller's responsiblity.
 */
static inline bool memcg_has_children(struct mem_cgroup *memcg)
{
	bool ret;

	rcu_read_lock();
	ret = css_next_child(NULL, &memcg->css);
	rcu_read_unlock();
	return ret;
}

/*
 * Reclaims as many pages from the given memcg as possible.
 *
 * Caller is responsible for holding css reference for memcg.
 */
static int mem_cgroup_force_empty(struct mem_cgroup *memcg)
{
	int nr_retries = MEM_CGROUP_RECLAIM_RETRIES;

	/* we call try-to-free pages for make this cgroup empty */
	lru_add_drain_all();

	drain_all_stock(memcg);

	/* try to free all pages in this cgroup */
	while (nr_retries && page_counter_read(&memcg->memory)) {
		int progress;

		if (signal_pending(current))
			return -EINTR;

		progress = try_to_free_mem_cgroup_pages(memcg, 1,
							GFP_KERNEL, true);
		if (!progress) {
			nr_retries--;
			/* maybe some writeback is necessary */
			congestion_wait(BLK_RW_ASYNC, HZ/10);
		}

	}

	return 0;
}

static ssize_t mem_cgroup_force_empty_write(struct kernfs_open_file *of,
					    char *buf, size_t nbytes,
					    loff_t off)
{
	struct mem_cgroup *memcg = mem_cgroup_from_css(of_css(of));

	if (mem_cgroup_is_root(memcg))
		return -EINVAL;
	return mem_cgroup_force_empty(memcg) ?: nbytes;
}

static u64 mem_cgroup_hierarchy_read(struct cgroup_subsys_state *css,
				     struct cftype *cft)
{
	return mem_cgroup_from_css(css)->use_hierarchy;
}

static int mem_cgroup_hierarchy_write(struct cgroup_subsys_state *css,
				      struct cftype *cft, u64 val)
{
	int retval = 0;
	struct mem_cgroup *memcg = mem_cgroup_from_css(css);
	struct mem_cgroup *parent_memcg = mem_cgroup_from_css(memcg->css.parent);

	if (memcg->use_hierarchy == val)
		return 0;

	/*
	 * If parent's use_hierarchy is set, we can't make any modifications
	 * in the child subtrees. If it is unset, then the change can
	 * occur, provided the current cgroup has no children.
	 *
	 * For the root cgroup, parent_mem is NULL, we allow value to be
	 * set if there are no children.
	 */
	if ((!parent_memcg || !parent_memcg->use_hierarchy) &&
				(val == 1 || val == 0)) {
		if (!memcg_has_children(memcg))
			memcg->use_hierarchy = val;
		else
			retval = -EBUSY;
	} else
		retval = -EINVAL;

	return retval;
}

static unsigned long mem_cgroup_usage(struct mem_cgroup *memcg, bool swap)
{
	unsigned long val;

	if (mem_cgroup_is_root(memcg)) {
		val = memcg_page_state(memcg, MEMCG_CACHE) +
			memcg_page_state(memcg, MEMCG_RSS);
		if (swap)
			val += memcg_page_state(memcg, MEMCG_SWAP);
	} else {
		if (!swap)
			val = page_counter_read(&memcg->memory);
		else
			val = page_counter_read(&memcg->memsw);
	}
	return val;
}

enum {
	RES_USAGE,
	RES_LIMIT,
	RES_MAX_USAGE,
	RES_FAILCNT,
	RES_SOFT_LIMIT,
};

static u64 mem_cgroup_read_u64(struct cgroup_subsys_state *css,
			       struct cftype *cft)
{
	struct mem_cgroup *memcg = mem_cgroup_from_css(css);
	struct page_counter *counter;

	switch (MEMFILE_TYPE(cft->private)) {
	case _MEM:
		counter = &memcg->memory;
		break;
	case _MEMSWAP:
		counter = &memcg->memsw;
		break;
	case _KMEM:
		counter = &memcg->kmem;
		break;
	case _TCP:
		counter = &memcg->tcpmem;
		break;
	default:
		BUG();
	}

	switch (MEMFILE_ATTR(cft->private)) {
	case RES_USAGE:
		if (counter == &memcg->memory)
			return (u64)mem_cgroup_usage(memcg, false) * PAGE_SIZE;
		if (counter == &memcg->memsw)
			return (u64)mem_cgroup_usage(memcg, true) * PAGE_SIZE;
		return (u64)page_counter_read(counter) * PAGE_SIZE;
	case RES_LIMIT:
		return (u64)counter->max * PAGE_SIZE;
	case RES_MAX_USAGE:
		return (u64)counter->watermark * PAGE_SIZE;
	case RES_FAILCNT:
		return counter->failcnt;
	case RES_SOFT_LIMIT:
		return (u64)memcg->soft_limit * PAGE_SIZE;
	default:
		BUG();
	}
}

#ifdef CONFIG_MEMCG_KMEM
static int memcg_online_kmem(struct mem_cgroup *memcg)
{
	int memcg_id;

	if (cgroup_memory_nokmem)
		return 0;

	BUG_ON(memcg->kmemcg_id >= 0);
	BUG_ON(memcg->kmem_state);

	memcg_id = memcg_alloc_cache_id();
	if (memcg_id < 0)
		return memcg_id;

	static_branch_inc(&memcg_kmem_enabled_key);
	/*
	 * A memory cgroup is considered kmem-online as soon as it gets
	 * kmemcg_id. Setting the id after enabling static branching will
	 * guarantee no one starts accounting before all call sites are
	 * patched.
	 */
	memcg->kmemcg_id = memcg_id;
	memcg->kmem_state = KMEM_ONLINE;
	INIT_LIST_HEAD(&memcg->kmem_caches);

	return 0;
}

static void memcg_offline_kmem(struct mem_cgroup *memcg)
{
	struct cgroup_subsys_state *css;
	struct mem_cgroup *parent, *child;
	int kmemcg_id;

	if (memcg->kmem_state != KMEM_ONLINE)
		return;
	/*
	 * Clear the online state before clearing memcg_caches array
	 * entries. The slab_mutex in memcg_deactivate_kmem_caches()
	 * guarantees that no cache will be created for this cgroup
	 * after we are done (see memcg_create_kmem_cache()).
	 */
	memcg->kmem_state = KMEM_ALLOCATED;

	memcg_deactivate_kmem_caches(memcg);

	kmemcg_id = memcg->kmemcg_id;
	BUG_ON(kmemcg_id < 0);

	parent = parent_mem_cgroup(memcg);
	if (!parent)
		parent = root_mem_cgroup;

	/*
	 * Change kmemcg_id of this cgroup and all its descendants to the
	 * parent's id, and then move all entries from this cgroup's list_lrus
	 * to ones of the parent. After we have finished, all list_lrus
	 * corresponding to this cgroup are guaranteed to remain empty. The
	 * ordering is imposed by list_lru_node->lock taken by
	 * memcg_drain_all_list_lrus().
	 */
	rcu_read_lock(); /* can be called from css_free w/o cgroup_mutex */
	css_for_each_descendant_pre(css, &memcg->css) {
		child = mem_cgroup_from_css(css);
		BUG_ON(child->kmemcg_id != kmemcg_id);
		child->kmemcg_id = parent->kmemcg_id;
		if (!memcg->use_hierarchy)
			break;
	}
	rcu_read_unlock();

	memcg_drain_all_list_lrus(kmemcg_id, parent);

	memcg_free_cache_id(kmemcg_id);
}

static void memcg_free_kmem(struct mem_cgroup *memcg)
{
	/* css_alloc() failed, offlining didn't happen */
	if (unlikely(memcg->kmem_state == KMEM_ONLINE))
		memcg_offline_kmem(memcg);

	if (memcg->kmem_state == KMEM_ALLOCATED) {
		memcg_destroy_kmem_caches(memcg);
		static_branch_dec(&memcg_kmem_enabled_key);
		WARN_ON(page_counter_read(&memcg->kmem));
	}
}
#else
static int memcg_online_kmem(struct mem_cgroup *memcg)
{
	return 0;
}
static void memcg_offline_kmem(struct mem_cgroup *memcg)
{
}
static void memcg_free_kmem(struct mem_cgroup *memcg)
{
}
#endif /* CONFIG_MEMCG_KMEM */

static int memcg_update_kmem_max(struct mem_cgroup *memcg,
				 unsigned long max)
{
	int ret;

	mutex_lock(&memcg_max_mutex);
	ret = page_counter_set_max(&memcg->kmem, max);
	mutex_unlock(&memcg_max_mutex);
	return ret;
}

static int memcg_update_tcp_max(struct mem_cgroup *memcg, unsigned long max)
{
	int ret;

	mutex_lock(&memcg_max_mutex);

	ret = page_counter_set_max(&memcg->tcpmem, max);
	if (ret)
		goto out;

	if (!memcg->tcpmem_active) {
		/*
		 * The active flag needs to be written after the static_key
		 * update. This is what guarantees that the socket activation
		 * function is the last one to run. See mem_cgroup_sk_alloc()
		 * for details, and note that we don't mark any socket as
		 * belonging to this memcg until that flag is up.
		 *
		 * We need to do this, because static_keys will span multiple
		 * sites, but we can't control their order. If we mark a socket
		 * as accounted, but the accounting functions are not patched in
		 * yet, we'll lose accounting.
		 *
		 * We never race with the readers in mem_cgroup_sk_alloc(),
		 * because when this value change, the code to process it is not
		 * patched in yet.
		 */
		static_branch_inc(&memcg_sockets_enabled_key);
		memcg->tcpmem_active = true;
	}
out:
	mutex_unlock(&memcg_max_mutex);
	return ret;
}

/*
 * The user of this function is...
 * RES_LIMIT.
 */
static ssize_t mem_cgroup_write(struct kernfs_open_file *of,
				char *buf, size_t nbytes, loff_t off)
{
	struct mem_cgroup *memcg = mem_cgroup_from_css(of_css(of));
	unsigned long nr_pages;
	int ret;

	buf = strstrip(buf);
	ret = page_counter_memparse(buf, "-1", &nr_pages);
	if (ret)
		return ret;

	switch (MEMFILE_ATTR(of_cft(of)->private)) {
	case RES_LIMIT:
		if (mem_cgroup_is_root(memcg)) { /* Can't set limit on root */
			ret = -EINVAL;
			break;
		}
		switch (MEMFILE_TYPE(of_cft(of)->private)) {
		case _MEM:
			ret = mem_cgroup_resize_max(memcg, nr_pages, false);
			break;
		case _MEMSWAP:
			ret = mem_cgroup_resize_max(memcg, nr_pages, true);
			break;
		case _KMEM:
			ret = memcg_update_kmem_max(memcg, nr_pages);
			break;
		case _TCP:
			ret = memcg_update_tcp_max(memcg, nr_pages);
			break;
		}
		break;
	case RES_SOFT_LIMIT:
		memcg->soft_limit = nr_pages;
		ret = 0;
		break;
	}
	return ret ?: nbytes;
}

static ssize_t mem_cgroup_reset(struct kernfs_open_file *of, char *buf,
				size_t nbytes, loff_t off)
{
	struct mem_cgroup *memcg = mem_cgroup_from_css(of_css(of));
	struct page_counter *counter;

	switch (MEMFILE_TYPE(of_cft(of)->private)) {
	case _MEM:
		counter = &memcg->memory;
		break;
	case _MEMSWAP:
		counter = &memcg->memsw;
		break;
	case _KMEM:
		counter = &memcg->kmem;
		break;
	case _TCP:
		counter = &memcg->tcpmem;
		break;
	default:
		BUG();
	}

	switch (MEMFILE_ATTR(of_cft(of)->private)) {
	case RES_MAX_USAGE:
		page_counter_reset_watermark(counter);
		break;
	case RES_FAILCNT:
		counter->failcnt = 0;
		break;
	default:
		BUG();
	}

	return nbytes;
}

static u64 mem_cgroup_move_charge_read(struct cgroup_subsys_state *css,
					struct cftype *cft)
{
	return mem_cgroup_from_css(css)->move_charge_at_immigrate;
}

#ifdef CONFIG_MMU
static int mem_cgroup_move_charge_write(struct cgroup_subsys_state *css,
					struct cftype *cft, u64 val)
{
	struct mem_cgroup *memcg = mem_cgroup_from_css(css);

	if (val & ~MOVE_MASK)
		return -EINVAL;

	/*
	 * No kind of locking is needed in here, because ->can_attach() will
	 * check this value once in the beginning of the process, and then carry
	 * on with stale data. This means that changes to this value will only
	 * affect task migrations starting after the change.
	 */
	memcg->move_charge_at_immigrate = val;
	return 0;
}
#else
static int mem_cgroup_move_charge_write(struct cgroup_subsys_state *css,
					struct cftype *cft, u64 val)
{
	return -ENOSYS;
}
#endif

#ifdef CONFIG_NUMA

#define LRU_ALL_FILE (BIT(LRU_INACTIVE_FILE) | BIT(LRU_ACTIVE_FILE))
#define LRU_ALL_ANON (BIT(LRU_INACTIVE_ANON) | BIT(LRU_ACTIVE_ANON))
#define LRU_ALL	     ((1 << NR_LRU_LISTS) - 1)

static unsigned long mem_cgroup_node_nr_lru_pages(struct mem_cgroup *memcg,
					   int nid, unsigned int lru_mask)
{
	struct lruvec *lruvec = mem_cgroup_lruvec(NODE_DATA(nid), memcg);
	unsigned long nr = 0;
	enum lru_list lru;

	VM_BUG_ON((unsigned)nid >= nr_node_ids);

	for_each_lru(lru) {
		if (!(BIT(lru) & lru_mask))
			continue;
		nr += lruvec_page_state_local(lruvec, NR_LRU_BASE + lru);
	}
	return nr;
}

static unsigned long mem_cgroup_nr_lru_pages(struct mem_cgroup *memcg,
					     unsigned int lru_mask)
{
	unsigned long nr = 0;
	enum lru_list lru;

	for_each_lru(lru) {
		if (!(BIT(lru) & lru_mask))
			continue;
		nr += memcg_page_state_local(memcg, NR_LRU_BASE + lru);
	}
	return nr;
}

static int memcg_numa_stat_show(struct seq_file *m, void *v)
{
	struct numa_stat {
		const char *name;
		unsigned int lru_mask;
	};

	static const struct numa_stat stats[] = {
		{ "total", LRU_ALL },
		{ "file", LRU_ALL_FILE },
		{ "anon", LRU_ALL_ANON },
		{ "unevictable", BIT(LRU_UNEVICTABLE) },
	};
	const struct numa_stat *stat;
	int nid;
	unsigned long nr;
	struct mem_cgroup *memcg = mem_cgroup_from_seq(m);

	for (stat = stats; stat < stats + ARRAY_SIZE(stats); stat++) {
		nr = mem_cgroup_nr_lru_pages(memcg, stat->lru_mask);
		seq_printf(m, "%s=%lu", stat->name, nr);
		for_each_node_state(nid, N_MEMORY) {
			nr = mem_cgroup_node_nr_lru_pages(memcg, nid,
							  stat->lru_mask);
			seq_printf(m, " N%d=%lu", nid, nr);
		}
		seq_putc(m, '\n');
	}

	for (stat = stats; stat < stats + ARRAY_SIZE(stats); stat++) {
		struct mem_cgroup *iter;

		nr = 0;
		for_each_mem_cgroup_tree(iter, memcg)
			nr += mem_cgroup_nr_lru_pages(iter, stat->lru_mask);
		seq_printf(m, "hierarchical_%s=%lu", stat->name, nr);
		for_each_node_state(nid, N_MEMORY) {
			nr = 0;
			for_each_mem_cgroup_tree(iter, memcg)
				nr += mem_cgroup_node_nr_lru_pages(
					iter, nid, stat->lru_mask);
			seq_printf(m, " N%d=%lu", nid, nr);
		}
		seq_putc(m, '\n');
	}

	return 0;
}
#endif /* CONFIG_NUMA */

/* Universal VM events cgroup1 shows, original sort order */
static const unsigned int memcg1_events[] = {
	PGPGIN,
	PGPGOUT,
	PGFAULT,
	PGMAJFAULT,
};

static const char *const memcg1_event_names[] = {
	"pgpgin",
	"pgpgout",
	"pgfault",
	"pgmajfault",
};

static int memcg_stat_show(struct seq_file *m, void *v)
{
	struct mem_cgroup *memcg = mem_cgroup_from_seq(m);
	unsigned long memory, memsw;
	struct mem_cgroup *mi;
	unsigned int i;

	BUILD_BUG_ON(ARRAY_SIZE(memcg1_stat_names) != ARRAY_SIZE(memcg1_stats));
	BUILD_BUG_ON(ARRAY_SIZE(mem_cgroup_lru_names) != NR_LRU_LISTS);

	for (i = 0; i < ARRAY_SIZE(memcg1_stats); i++) {
		if (memcg1_stats[i] == MEMCG_SWAP && !do_memsw_account())
			continue;
		seq_printf(m, "%s %lu\n", memcg1_stat_names[i],
			   memcg_page_state_local(memcg, memcg1_stats[i]) *
			   PAGE_SIZE);
	}

	for (i = 0; i < ARRAY_SIZE(memcg1_events); i++)
		seq_printf(m, "%s %lu\n", memcg1_event_names[i],
			   memcg_events_local(memcg, memcg1_events[i]));

	for (i = 0; i < NR_LRU_LISTS; i++)
		seq_printf(m, "%s %lu\n", mem_cgroup_lru_names[i],
			   memcg_page_state_local(memcg, NR_LRU_BASE + i) *
			   PAGE_SIZE);

	/* Hierarchical information */
	memory = memsw = PAGE_COUNTER_MAX;
	for (mi = memcg; mi; mi = parent_mem_cgroup(mi)) {
		memory = min(memory, mi->memory.max);
		memsw = min(memsw, mi->memsw.max);
	}
	seq_printf(m, "hierarchical_memory_limit %llu\n",
		   (u64)memory * PAGE_SIZE);
	if (do_memsw_account())
		seq_printf(m, "hierarchical_memsw_limit %llu\n",
			   (u64)memsw * PAGE_SIZE);

	for (i = 0; i < ARRAY_SIZE(memcg1_stats); i++) {
		if (memcg1_stats[i] == MEMCG_SWAP && !do_memsw_account())
			continue;
		seq_printf(m, "total_%s %llu\n", memcg1_stat_names[i],
			   (u64)memcg_page_state(memcg, i) * PAGE_SIZE);
	}

	for (i = 0; i < ARRAY_SIZE(memcg1_events); i++)
		seq_printf(m, "total_%s %llu\n", memcg1_event_names[i],
			   (u64)memcg_events(memcg, i));

	for (i = 0; i < NR_LRU_LISTS; i++)
		seq_printf(m, "total_%s %llu\n", mem_cgroup_lru_names[i],
			   (u64)memcg_page_state(memcg, NR_LRU_BASE + i) *
			   PAGE_SIZE);

#ifdef CONFIG_DEBUG_VM
	{
		pg_data_t *pgdat;
		struct mem_cgroup_per_node *mz;
		struct zone_reclaim_stat *rstat;
		unsigned long recent_rotated[2] = {0, 0};
		unsigned long recent_scanned[2] = {0, 0};

		for_each_online_pgdat(pgdat) {
			mz = mem_cgroup_nodeinfo(memcg, pgdat->node_id);
			rstat = &mz->lruvec.reclaim_stat;

			recent_rotated[0] += rstat->recent_rotated[0];
			recent_rotated[1] += rstat->recent_rotated[1];
			recent_scanned[0] += rstat->recent_scanned[0];
			recent_scanned[1] += rstat->recent_scanned[1];
		}
		seq_printf(m, "recent_rotated_anon %lu\n", recent_rotated[0]);
		seq_printf(m, "recent_rotated_file %lu\n", recent_rotated[1]);
		seq_printf(m, "recent_scanned_anon %lu\n", recent_scanned[0]);
		seq_printf(m, "recent_scanned_file %lu\n", recent_scanned[1]);
	}
#endif

	return 0;
}

static u64 mem_cgroup_swappiness_read(struct cgroup_subsys_state *css,
				      struct cftype *cft)
{
	struct mem_cgroup *memcg = mem_cgroup_from_css(css);

	return mem_cgroup_swappiness(memcg);
}

static int mem_cgroup_swappiness_write(struct cgroup_subsys_state *css,
				       struct cftype *cft, u64 val)
{
	struct mem_cgroup *memcg = mem_cgroup_from_css(css);

	if (val > 100)
		return -EINVAL;

	if (css->parent)
		memcg->swappiness = val;
	else
		vm_swappiness = val;

	return 0;
}

static void __mem_cgroup_threshold(struct mem_cgroup *memcg, bool swap)
{
	struct mem_cgroup_threshold_ary *t;
	unsigned long usage;
	int i;

	rcu_read_lock();
	if (!swap)
		t = rcu_dereference(memcg->thresholds.primary);
	else
		t = rcu_dereference(memcg->memsw_thresholds.primary);

	if (!t)
		goto unlock;

	usage = mem_cgroup_usage(memcg, swap);

	/*
	 * current_threshold points to threshold just below or equal to usage.
	 * If it's not true, a threshold was crossed after last
	 * call of __mem_cgroup_threshold().
	 */
	i = t->current_threshold;

	/*
	 * Iterate backward over array of thresholds starting from
	 * current_threshold and check if a threshold is crossed.
	 * If none of thresholds below usage is crossed, we read
	 * only one element of the array here.
	 */
	for (; i >= 0 && unlikely(t->entries[i].threshold > usage); i--)
		eventfd_signal(t->entries[i].eventfd, 1);

	/* i = current_threshold + 1 */
	i++;

	/*
	 * Iterate forward over array of thresholds starting from
	 * current_threshold+1 and check if a threshold is crossed.
	 * If none of thresholds above usage is crossed, we read
	 * only one element of the array here.
	 */
	for (; i < t->size && unlikely(t->entries[i].threshold <= usage); i++)
		eventfd_signal(t->entries[i].eventfd, 1);

	/* Update current_threshold */
	t->current_threshold = i - 1;
unlock:
	rcu_read_unlock();
}

static void mem_cgroup_threshold(struct mem_cgroup *memcg)
{
	while (memcg) {
		__mem_cgroup_threshold(memcg, false);
		if (do_memsw_account())
			__mem_cgroup_threshold(memcg, true);

		memcg = parent_mem_cgroup(memcg);
	}
}

static int compare_thresholds(const void *a, const void *b)
{
	const struct mem_cgroup_threshold *_a = a;
	const struct mem_cgroup_threshold *_b = b;

	if (_a->threshold > _b->threshold)
		return 1;

	if (_a->threshold < _b->threshold)
		return -1;

	return 0;
}

static int mem_cgroup_oom_notify_cb(struct mem_cgroup *memcg)
{
	struct mem_cgroup_eventfd_list *ev;

	spin_lock(&memcg_oom_lock);

	list_for_each_entry(ev, &memcg->oom_notify, list)
		eventfd_signal(ev->eventfd, 1);

	spin_unlock(&memcg_oom_lock);
	return 0;
}

static void mem_cgroup_oom_notify(struct mem_cgroup *memcg)
{
	struct mem_cgroup *iter;

	for_each_mem_cgroup_tree(iter, memcg)
		mem_cgroup_oom_notify_cb(iter);
}

static int __mem_cgroup_usage_register_event(struct mem_cgroup *memcg,
	struct eventfd_ctx *eventfd, const char *args, enum res_type type)
{
	struct mem_cgroup_thresholds *thresholds;
	struct mem_cgroup_threshold_ary *new;
	unsigned long threshold;
	unsigned long usage;
	int i, size, ret;

	ret = page_counter_memparse(args, "-1", &threshold);
	if (ret)
		return ret;

	mutex_lock(&memcg->thresholds_lock);

	if (type == _MEM) {
		thresholds = &memcg->thresholds;
		usage = mem_cgroup_usage(memcg, false);
	} else if (type == _MEMSWAP) {
		thresholds = &memcg->memsw_thresholds;
		usage = mem_cgroup_usage(memcg, true);
	} else
		BUG();

	/* Check if a threshold crossed before adding a new one */
	if (thresholds->primary)
		__mem_cgroup_threshold(memcg, type == _MEMSWAP);

	size = thresholds->primary ? thresholds->primary->size + 1 : 1;

	/* Allocate memory for new array of thresholds */
	new = kmalloc(struct_size(new, entries, size), GFP_KERNEL);
	if (!new) {
		ret = -ENOMEM;
		goto unlock;
	}
	new->size = size;

	/* Copy thresholds (if any) to new array */
	if (thresholds->primary) {
		memcpy(new->entries, thresholds->primary->entries, (size - 1) *
				sizeof(struct mem_cgroup_threshold));
	}

	/* Add new threshold */
	new->entries[size - 1].eventfd = eventfd;
	new->entries[size - 1].threshold = threshold;

	/* Sort thresholds. Registering of new threshold isn't time-critical */
	sort(new->entries, size, sizeof(struct mem_cgroup_threshold),
			compare_thresholds, NULL);

	/* Find current threshold */
	new->current_threshold = -1;
	for (i = 0; i < size; i++) {
		if (new->entries[i].threshold <= usage) {
			/*
			 * new->current_threshold will not be used until
			 * rcu_assign_pointer(), so it's safe to increment
			 * it here.
			 */
			++new->current_threshold;
		} else
			break;
	}

	/* Free old spare buffer and save old primary buffer as spare */
	kfree(thresholds->spare);
	thresholds->spare = thresholds->primary;

	rcu_assign_pointer(thresholds->primary, new);

	/* To be sure that nobody uses thresholds */
	synchronize_rcu();

unlock:
	mutex_unlock(&memcg->thresholds_lock);

	return ret;
}

static int mem_cgroup_usage_register_event(struct mem_cgroup *memcg,
	struct eventfd_ctx *eventfd, const char *args)
{
	return __mem_cgroup_usage_register_event(memcg, eventfd, args, _MEM);
}

static int memsw_cgroup_usage_register_event(struct mem_cgroup *memcg,
	struct eventfd_ctx *eventfd, const char *args)
{
	return __mem_cgroup_usage_register_event(memcg, eventfd, args, _MEMSWAP);
}

static void __mem_cgroup_usage_unregister_event(struct mem_cgroup *memcg,
	struct eventfd_ctx *eventfd, enum res_type type)
{
	struct mem_cgroup_thresholds *thresholds;
	struct mem_cgroup_threshold_ary *new;
	unsigned long usage;
	int i, j, size;

	mutex_lock(&memcg->thresholds_lock);

	if (type == _MEM) {
		thresholds = &memcg->thresholds;
		usage = mem_cgroup_usage(memcg, false);
	} else if (type == _MEMSWAP) {
		thresholds = &memcg->memsw_thresholds;
		usage = mem_cgroup_usage(memcg, true);
	} else
		BUG();

	if (!thresholds->primary)
		goto unlock;

	/* Check if a threshold crossed before removing */
	__mem_cgroup_threshold(memcg, type == _MEMSWAP);

	/* Calculate new number of threshold */
	size = 0;
	for (i = 0; i < thresholds->primary->size; i++) {
		if (thresholds->primary->entries[i].eventfd != eventfd)
			size++;
	}

	new = thresholds->spare;

	/* Set thresholds array to NULL if we don't have thresholds */
	if (!size) {
		kfree(new);
		new = NULL;
		goto swap_buffers;
	}

	new->size = size;

	/* Copy thresholds and find current threshold */
	new->current_threshold = -1;
	for (i = 0, j = 0; i < thresholds->primary->size; i++) {
		if (thresholds->primary->entries[i].eventfd == eventfd)
			continue;

		new->entries[j] = thresholds->primary->entries[i];
		if (new->entries[j].threshold <= usage) {
			/*
			 * new->current_threshold will not be used
			 * until rcu_assign_pointer(), so it's safe to increment
			 * it here.
			 */
			++new->current_threshold;
		}
		j++;
	}

swap_buffers:
	/* Swap primary and spare array */
	thresholds->spare = thresholds->primary;

	rcu_assign_pointer(thresholds->primary, new);

	/* To be sure that nobody uses thresholds */
	synchronize_rcu();

	/* If all events are unregistered, free the spare array */
	if (!new) {
		kfree(thresholds->spare);
		thresholds->spare = NULL;
	}
unlock:
	mutex_unlock(&memcg->thresholds_lock);
}

static void mem_cgroup_usage_unregister_event(struct mem_cgroup *memcg,
	struct eventfd_ctx *eventfd)
{
	return __mem_cgroup_usage_unregister_event(memcg, eventfd, _MEM);
}

static void memsw_cgroup_usage_unregister_event(struct mem_cgroup *memcg,
	struct eventfd_ctx *eventfd)
{
	return __mem_cgroup_usage_unregister_event(memcg, eventfd, _MEMSWAP);
}

static int mem_cgroup_oom_register_event(struct mem_cgroup *memcg,
	struct eventfd_ctx *eventfd, const char *args)
{
	struct mem_cgroup_eventfd_list *event;

	event = kmalloc(sizeof(*event),	GFP_KERNEL);
	if (!event)
		return -ENOMEM;

	spin_lock(&memcg_oom_lock);

	event->eventfd = eventfd;
	list_add(&event->list, &memcg->oom_notify);

	/* already in OOM ? */
	if (memcg->under_oom)
		eventfd_signal(eventfd, 1);
	spin_unlock(&memcg_oom_lock);

	return 0;
}

static void mem_cgroup_oom_unregister_event(struct mem_cgroup *memcg,
	struct eventfd_ctx *eventfd)
{
	struct mem_cgroup_eventfd_list *ev, *tmp;

	spin_lock(&memcg_oom_lock);

	list_for_each_entry_safe(ev, tmp, &memcg->oom_notify, list) {
		if (ev->eventfd == eventfd) {
			list_del(&ev->list);
			kfree(ev);
		}
	}

	spin_unlock(&memcg_oom_lock);
}

static int mem_cgroup_oom_control_read(struct seq_file *sf, void *v)
{
	struct mem_cgroup *memcg = mem_cgroup_from_seq(sf);

	seq_printf(sf, "oom_kill_disable %d\n", memcg->oom_kill_disable);
	seq_printf(sf, "under_oom %d\n", (bool)memcg->under_oom);
	seq_printf(sf, "oom_kill %lu\n",
		   atomic_long_read(&memcg->memory_events[MEMCG_OOM_KILL]));
	return 0;
}

static int mem_cgroup_oom_control_write(struct cgroup_subsys_state *css,
	struct cftype *cft, u64 val)
{
	struct mem_cgroup *memcg = mem_cgroup_from_css(css);

	/* cannot set to root cgroup and only 0 and 1 are allowed */
	if (!css->parent || !((val == 0) || (val == 1)))
		return -EINVAL;

	memcg->oom_kill_disable = val;
	if (!val)
		memcg_oom_recover(memcg);

	return 0;
}

#ifdef CONFIG_CGROUP_WRITEBACK

static int memcg_wb_domain_init(struct mem_cgroup *memcg, gfp_t gfp)
{
	return wb_domain_init(&memcg->cgwb_domain, gfp);
}

static void memcg_wb_domain_exit(struct mem_cgroup *memcg)
{
	wb_domain_exit(&memcg->cgwb_domain);
}

static void memcg_wb_domain_size_changed(struct mem_cgroup *memcg)
{
	wb_domain_size_changed(&memcg->cgwb_domain);
}

struct wb_domain *mem_cgroup_wb_domain(struct bdi_writeback *wb)
{
	struct mem_cgroup *memcg = mem_cgroup_from_css(wb->memcg_css);

	if (!memcg->css.parent)
		return NULL;

	return &memcg->cgwb_domain;
}

/*
 * idx can be of type enum memcg_stat_item or node_stat_item.
 * Keep in sync with memcg_exact_page().
 */
static unsigned long memcg_exact_page_state(struct mem_cgroup *memcg, int idx)
{
	long x = atomic_long_read(&memcg->vmstats[idx]);
	int cpu;

	for_each_online_cpu(cpu)
		x += per_cpu_ptr(memcg->vmstats_percpu, cpu)->stat[idx];
	if (x < 0)
		x = 0;
	return x;
}

/**
 * mem_cgroup_wb_stats - retrieve writeback related stats from its memcg
 * @wb: bdi_writeback in question
 * @pfilepages: out parameter for number of file pages
 * @pheadroom: out parameter for number of allocatable pages according to memcg
 * @pdirty: out parameter for number of dirty pages
 * @pwriteback: out parameter for number of pages under writeback
 *
 * Determine the numbers of file, headroom, dirty, and writeback pages in
 * @wb's memcg.  File, dirty and writeback are self-explanatory.  Headroom
 * is a bit more involved.
 *
 * A memcg's headroom is "min(max, high) - used".  In the hierarchy, the
 * headroom is calculated as the lowest headroom of itself and the
 * ancestors.  Note that this doesn't consider the actual amount of
 * available memory in the system.  The caller should further cap
 * *@pheadroom accordingly.
 */
void mem_cgroup_wb_stats(struct bdi_writeback *wb, unsigned long *pfilepages,
			 unsigned long *pheadroom, unsigned long *pdirty,
			 unsigned long *pwriteback)
{
	struct mem_cgroup *memcg = mem_cgroup_from_css(wb->memcg_css);
	struct mem_cgroup *parent;

	*pdirty = memcg_exact_page_state(memcg, NR_FILE_DIRTY);

	/* this should eventually include NR_UNSTABLE_NFS */
	*pwriteback = memcg_exact_page_state(memcg, NR_WRITEBACK);
	*pfilepages = memcg_exact_page_state(memcg, NR_INACTIVE_FILE) +
			memcg_exact_page_state(memcg, NR_ACTIVE_FILE);
	*pheadroom = PAGE_COUNTER_MAX;

	while ((parent = parent_mem_cgroup(memcg))) {
		unsigned long ceiling = min(memcg->memory.max, memcg->high);
		unsigned long used = page_counter_read(&memcg->memory);

		*pheadroom = min(*pheadroom, ceiling - min(ceiling, used));
		memcg = parent;
	}
}

#else	/* CONFIG_CGROUP_WRITEBACK */

static int memcg_wb_domain_init(struct mem_cgroup *memcg, gfp_t gfp)
{
	return 0;
}

static void memcg_wb_domain_exit(struct mem_cgroup *memcg)
{
}

static void memcg_wb_domain_size_changed(struct mem_cgroup *memcg)
{
}

#endif	/* CONFIG_CGROUP_WRITEBACK */

/*
 * DO NOT USE IN NEW FILES.
 *
 * "cgroup.event_control" implementation.
 *
 * This is way over-engineered.  It tries to support fully configurable
 * events for each user.  Such level of flexibility is completely
 * unnecessary especially in the light of the planned unified hierarchy.
 *
 * Please deprecate this and replace with something simpler if at all
 * possible.
 */

/*
 * Unregister event and free resources.
 *
 * Gets called from workqueue.
 */
static void memcg_event_remove(struct work_struct *work)
{
	struct mem_cgroup_event *event =
		container_of(work, struct mem_cgroup_event, remove);
	struct mem_cgroup *memcg = event->memcg;

	remove_wait_queue(event->wqh, &event->wait);

	event->unregister_event(memcg, event->eventfd);

	/* Notify userspace the event is going away. */
	eventfd_signal(event->eventfd, 1);

	eventfd_ctx_put(event->eventfd);
	kfree(event);
	css_put(&memcg->css);
}

/*
 * Gets called on EPOLLHUP on eventfd when user closes it.
 *
 * Called with wqh->lock held and interrupts disabled.
 */
static int memcg_event_wake(wait_queue_entry_t *wait, unsigned mode,
			    int sync, void *key)
{
	struct mem_cgroup_event *event =
		container_of(wait, struct mem_cgroup_event, wait);
	struct mem_cgroup *memcg = event->memcg;
	__poll_t flags = key_to_poll(key);

	if (flags & EPOLLHUP) {
		/*
		 * If the event has been detached at cgroup removal, we
		 * can simply return knowing the other side will cleanup
		 * for us.
		 *
		 * We can't race against event freeing since the other
		 * side will require wqh->lock via remove_wait_queue(),
		 * which we hold.
		 */
		spin_lock(&memcg->event_list_lock);
		if (!list_empty(&event->list)) {
			list_del_init(&event->list);
			/*
			 * We are in atomic context, but cgroup_event_remove()
			 * may sleep, so we have to call it in workqueue.
			 */
			schedule_work(&event->remove);
		}
		spin_unlock(&memcg->event_list_lock);
	}

	return 0;
}

static void memcg_event_ptable_queue_proc(struct file *file,
		wait_queue_head_t *wqh, poll_table *pt)
{
	struct mem_cgroup_event *event =
		container_of(pt, struct mem_cgroup_event, pt);

	event->wqh = wqh;
	add_wait_queue(wqh, &event->wait);
}

/*
 * DO NOT USE IN NEW FILES.
 *
 * Parse input and register new cgroup event handler.
 *
 * Input must be in format '<event_fd> <control_fd> <args>'.
 * Interpretation of args is defined by control file implementation.
 */
static ssize_t memcg_write_event_control(struct kernfs_open_file *of,
					 char *buf, size_t nbytes, loff_t off)
{
	struct cgroup_subsys_state *css = of_css(of);
	struct mem_cgroup *memcg = mem_cgroup_from_css(css);
	struct mem_cgroup_event *event;
	struct cgroup_subsys_state *cfile_css;
	unsigned int efd, cfd;
	struct fd efile;
	struct fd cfile;
	const char *name;
	char *endp;
	int ret;

	buf = strstrip(buf);

	efd = simple_strtoul(buf, &endp, 10);
	if (*endp != ' ')
		return -EINVAL;
	buf = endp + 1;

	cfd = simple_strtoul(buf, &endp, 10);
	if ((*endp != ' ') && (*endp != '\0'))
		return -EINVAL;
	buf = endp + 1;

	event = kzalloc(sizeof(*event), GFP_KERNEL);
	if (!event)
		return -ENOMEM;

	event->memcg = memcg;
	INIT_LIST_HEAD(&event->list);
	init_poll_funcptr(&event->pt, memcg_event_ptable_queue_proc);
	init_waitqueue_func_entry(&event->wait, memcg_event_wake);
	INIT_WORK(&event->remove, memcg_event_remove);

	efile = fdget(efd);
	if (!efile.file) {
		ret = -EBADF;
		goto out_kfree;
	}

	event->eventfd = eventfd_ctx_fileget(efile.file);
	if (IS_ERR(event->eventfd)) {
		ret = PTR_ERR(event->eventfd);
		goto out_put_efile;
	}

	cfile = fdget(cfd);
	if (!cfile.file) {
		ret = -EBADF;
		goto out_put_eventfd;
	}

	/* the process need read permission on control file */
	/* AV: shouldn't we check that it's been opened for read instead? */
	ret = inode_permission(file_inode(cfile.file), MAY_READ);
	if (ret < 0)
		goto out_put_cfile;

	/*
	 * Determine the event callbacks and set them in @event.  This used
	 * to be done via struct cftype but cgroup core no longer knows
	 * about these events.  The following is crude but the whole thing
	 * is for compatibility anyway.
	 *
	 * DO NOT ADD NEW FILES.
	 */
	name = cfile.file->f_path.dentry->d_name.name;

	if (!strcmp(name, "memory.usage_in_bytes")) {
		event->register_event = mem_cgroup_usage_register_event;
		event->unregister_event = mem_cgroup_usage_unregister_event;
	} else if (!strcmp(name, "memory.oom_control")) {
		event->register_event = mem_cgroup_oom_register_event;
		event->unregister_event = mem_cgroup_oom_unregister_event;
	} else if (!strcmp(name, "memory.pressure_level")) {
		event->register_event = vmpressure_register_event;
		event->unregister_event = vmpressure_unregister_event;
	} else if (!strcmp(name, "memory.memsw.usage_in_bytes")) {
		event->register_event = memsw_cgroup_usage_register_event;
		event->unregister_event = memsw_cgroup_usage_unregister_event;
	} else {
		ret = -EINVAL;
		goto out_put_cfile;
	}

	/*
	 * Verify @cfile should belong to @css.  Also, remaining events are
	 * automatically removed on cgroup destruction but the removal is
	 * asynchronous, so take an extra ref on @css.
	 */
	cfile_css = css_tryget_online_from_dir(cfile.file->f_path.dentry->d_parent,
					       &memory_cgrp_subsys);
	ret = -EINVAL;
	if (IS_ERR(cfile_css))
		goto out_put_cfile;
	if (cfile_css != css) {
		css_put(cfile_css);
		goto out_put_cfile;
	}

	ret = event->register_event(memcg, event->eventfd, buf);
	if (ret)
		goto out_put_css;

	vfs_poll(efile.file, &event->pt);

	spin_lock(&memcg->event_list_lock);
	list_add(&event->list, &memcg->event_list);
	spin_unlock(&memcg->event_list_lock);

	fdput(cfile);
	fdput(efile);

	return nbytes;

out_put_css:
	css_put(css);
out_put_cfile:
	fdput(cfile);
out_put_eventfd:
	eventfd_ctx_put(event->eventfd);
out_put_efile:
	fdput(efile);
out_kfree:
	kfree(event);

	return ret;
}

static struct cftype mem_cgroup_legacy_files[] = {
	{
		.name = "usage_in_bytes",
		.private = MEMFILE_PRIVATE(_MEM, RES_USAGE),
		.read_u64 = mem_cgroup_read_u64,
	},
	{
		.name = "max_usage_in_bytes",
		.private = MEMFILE_PRIVATE(_MEM, RES_MAX_USAGE),
		.write = mem_cgroup_reset,
		.read_u64 = mem_cgroup_read_u64,
	},
	{
		.name = "limit_in_bytes",
		.private = MEMFILE_PRIVATE(_MEM, RES_LIMIT),
		.write = mem_cgroup_write,
		.read_u64 = mem_cgroup_read_u64,
	},
	{
		.name = "soft_limit_in_bytes",
		.private = MEMFILE_PRIVATE(_MEM, RES_SOFT_LIMIT),
		.write = mem_cgroup_write,
		.read_u64 = mem_cgroup_read_u64,
	},
	{
		.name = "failcnt",
		.private = MEMFILE_PRIVATE(_MEM, RES_FAILCNT),
		.write = mem_cgroup_reset,
		.read_u64 = mem_cgroup_read_u64,
	},
	{
		.name = "stat",
		.seq_show = memcg_stat_show,
	},
	{
		.name = "force_empty",
		.write = mem_cgroup_force_empty_write,
	},
	{
		.name = "use_hierarchy",
		.write_u64 = mem_cgroup_hierarchy_write,
		.read_u64 = mem_cgroup_hierarchy_read,
	},
	{
		.name = "cgroup.event_control",		/* XXX: for compat */
		.write = memcg_write_event_control,
		.flags = CFTYPE_NO_PREFIX | CFTYPE_WORLD_WRITABLE,
	},
	{
		.name = "swappiness",
		.read_u64 = mem_cgroup_swappiness_read,
		.write_u64 = mem_cgroup_swappiness_write,
	},
	{
		.name = "move_charge_at_immigrate",
		.read_u64 = mem_cgroup_move_charge_read,
		.write_u64 = mem_cgroup_move_charge_write,
	},
	{
		.name = "oom_control",
		.seq_show = mem_cgroup_oom_control_read,
		.write_u64 = mem_cgroup_oom_control_write,
		.private = MEMFILE_PRIVATE(_OOM_TYPE, OOM_CONTROL),
	},
	{
		.name = "pressure_level",
	},
#ifdef CONFIG_NUMA
	{
		.name = "numa_stat",
		.seq_show = memcg_numa_stat_show,
	},
#endif
	{
		.name = "kmem.limit_in_bytes",
		.private = MEMFILE_PRIVATE(_KMEM, RES_LIMIT),
		.write = mem_cgroup_write,
		.read_u64 = mem_cgroup_read_u64,
	},
	{
		.name = "kmem.usage_in_bytes",
		.private = MEMFILE_PRIVATE(_KMEM, RES_USAGE),
		.read_u64 = mem_cgroup_read_u64,
	},
	{
		.name = "kmem.failcnt",
		.private = MEMFILE_PRIVATE(_KMEM, RES_FAILCNT),
		.write = mem_cgroup_reset,
		.read_u64 = mem_cgroup_read_u64,
	},
	{
		.name = "kmem.max_usage_in_bytes",
		.private = MEMFILE_PRIVATE(_KMEM, RES_MAX_USAGE),
		.write = mem_cgroup_reset,
		.read_u64 = mem_cgroup_read_u64,
	},
#if defined(CONFIG_SLAB) || defined(CONFIG_SLUB_DEBUG)
	{
		.name = "kmem.slabinfo",
		.seq_start = memcg_slab_start,
		.seq_next = memcg_slab_next,
		.seq_stop = memcg_slab_stop,
		.seq_show = memcg_slab_show,
	},
#endif
	{
		.name = "kmem.tcp.limit_in_bytes",
		.private = MEMFILE_PRIVATE(_TCP, RES_LIMIT),
		.write = mem_cgroup_write,
		.read_u64 = mem_cgroup_read_u64,
	},
	{
		.name = "kmem.tcp.usage_in_bytes",
		.private = MEMFILE_PRIVATE(_TCP, RES_USAGE),
		.read_u64 = mem_cgroup_read_u64,
	},
	{
		.name = "kmem.tcp.failcnt",
		.private = MEMFILE_PRIVATE(_TCP, RES_FAILCNT),
		.write = mem_cgroup_reset,
		.read_u64 = mem_cgroup_read_u64,
	},
	{
		.name = "kmem.tcp.max_usage_in_bytes",
		.private = MEMFILE_PRIVATE(_TCP, RES_MAX_USAGE),
		.write = mem_cgroup_reset,
		.read_u64 = mem_cgroup_read_u64,
	},
	{ },	/* terminate */
};

/*
 * Private memory cgroup IDR
 *
 * Swap-out records and page cache shadow entries need to store memcg
 * references in constrained space, so we maintain an ID space that is
 * limited to 16 bit (MEM_CGROUP_ID_MAX), limiting the total number of
 * memory-controlled cgroups to 64k.
 *
 * However, there usually are many references to the oflline CSS after
 * the cgroup has been destroyed, such as page cache or reclaimable
 * slab objects, that don't need to hang on to the ID. We want to keep
 * those dead CSS from occupying IDs, or we might quickly exhaust the
 * relatively small ID space and prevent the creation of new cgroups
 * even when there are much fewer than 64k cgroups - possibly none.
 *
 * Maintain a private 16-bit ID space for memcg, and allow the ID to
 * be freed and recycled when it's no longer needed, which is usually
 * when the CSS is offlined.
 *
 * The only exception to that are records of swapped out tmpfs/shmem
 * pages that need to be attributed to live ancestors on swapin. But
 * those references are manageable from userspace.
 */

static DEFINE_IDR(mem_cgroup_idr);

static void mem_cgroup_id_remove(struct mem_cgroup *memcg)
{
	if (memcg->id.id > 0) {
		idr_remove(&mem_cgroup_idr, memcg->id.id);
		memcg->id.id = 0;
	}
}

static void mem_cgroup_id_get_many(struct mem_cgroup *memcg, unsigned int n)
{
	refcount_add(n, &memcg->id.ref);
}

static void mem_cgroup_id_put_many(struct mem_cgroup *memcg, unsigned int n)
{
	if (refcount_sub_and_test(n, &memcg->id.ref)) {
		mem_cgroup_id_remove(memcg);

		/* Memcg ID pins CSS */
		css_put(&memcg->css);
	}
}

static inline void mem_cgroup_id_get(struct mem_cgroup *memcg)
{
	mem_cgroup_id_get_many(memcg, 1);
}

static inline void mem_cgroup_id_put(struct mem_cgroup *memcg)
{
	mem_cgroup_id_put_many(memcg, 1);
}

/**
 * mem_cgroup_from_id - look up a memcg from a memcg id
 * @id: the memcg id to look up
 *
 * Caller must hold rcu_read_lock().
 */
struct mem_cgroup *mem_cgroup_from_id(unsigned short id)
{
	WARN_ON_ONCE(!rcu_read_lock_held());
	return idr_find(&mem_cgroup_idr, id);
}

static int alloc_mem_cgroup_per_node_info(struct mem_cgroup *memcg, int node)
{
	struct mem_cgroup_per_node *pn;
	int tmp = node;
	/*
	 * This routine is called against possible nodes.
	 * But it's BUG to call kmalloc() against offline node.
	 *
	 * TODO: this routine can waste much memory for nodes which will
	 *       never be onlined. It's better to use memory hotplug callback
	 *       function.
	 */
	if (!node_state(node, N_NORMAL_MEMORY))
		tmp = -1;
	pn = kzalloc_node(sizeof(*pn), GFP_KERNEL, tmp);
	if (!pn)
		return 1;

	pn->lruvec_stat_local = alloc_percpu(struct lruvec_stat);
	if (!pn->lruvec_stat_local) {
		kfree(pn);
		return 1;
	}

	pn->lruvec_stat_cpu = alloc_percpu(struct lruvec_stat);
	if (!pn->lruvec_stat_cpu) {
		free_percpu(pn->lruvec_stat_local);
		kfree(pn);
		return 1;
	}

	lruvec_init(&pn->lruvec);
	pn->usage_in_excess = 0;
	pn->on_tree = false;
	pn->memcg = memcg;

	memcg->nodeinfo[node] = pn;
	return 0;
}

static void free_mem_cgroup_per_node_info(struct mem_cgroup *memcg, int node)
{
	struct mem_cgroup_per_node *pn = memcg->nodeinfo[node];

	if (!pn)
		return;

	free_percpu(pn->lruvec_stat_cpu);
	free_percpu(pn->lruvec_stat_local);
	kfree(pn);
}

static void __mem_cgroup_free(struct mem_cgroup *memcg)
{
	int node;

	for_each_node(node)
		free_mem_cgroup_per_node_info(memcg, node);
	free_percpu(memcg->vmstats_percpu);
<<<<<<< HEAD
=======
	free_percpu(memcg->vmstats_local);
>>>>>>> 4b972a01
	kfree(memcg);
}

static void mem_cgroup_free(struct mem_cgroup *memcg)
{
	memcg_wb_domain_exit(memcg);
	__mem_cgroup_free(memcg);
}

static struct mem_cgroup *mem_cgroup_alloc(void)
{
	struct mem_cgroup *memcg;
	unsigned int size;
	int node;

	size = sizeof(struct mem_cgroup);
	size += nr_node_ids * sizeof(struct mem_cgroup_per_node *);

	memcg = kzalloc(size, GFP_KERNEL);
	if (!memcg)
		return NULL;

	memcg->id.id = idr_alloc(&mem_cgroup_idr, NULL,
				 1, MEM_CGROUP_ID_MAX,
				 GFP_KERNEL);
	if (memcg->id.id < 0)
		goto fail;

<<<<<<< HEAD
=======
	memcg->vmstats_local = alloc_percpu(struct memcg_vmstats_percpu);
	if (!memcg->vmstats_local)
		goto fail;

>>>>>>> 4b972a01
	memcg->vmstats_percpu = alloc_percpu(struct memcg_vmstats_percpu);
	if (!memcg->vmstats_percpu)
		goto fail;

	for_each_node(node)
		if (alloc_mem_cgroup_per_node_info(memcg, node))
			goto fail;

	if (memcg_wb_domain_init(memcg, GFP_KERNEL))
		goto fail;

	INIT_WORK(&memcg->high_work, high_work_func);
	memcg->last_scanned_node = MAX_NUMNODES;
	INIT_LIST_HEAD(&memcg->oom_notify);
	mutex_init(&memcg->thresholds_lock);
	spin_lock_init(&memcg->move_lock);
	vmpressure_init(&memcg->vmpressure);
	INIT_LIST_HEAD(&memcg->event_list);
	spin_lock_init(&memcg->event_list_lock);
	memcg->socket_pressure = jiffies;
#ifdef CONFIG_MEMCG_KMEM
	memcg->kmemcg_id = -1;
#endif
#ifdef CONFIG_CGROUP_WRITEBACK
	INIT_LIST_HEAD(&memcg->cgwb_list);
#endif
	idr_replace(&mem_cgroup_idr, memcg, memcg->id.id);
	return memcg;
fail:
	mem_cgroup_id_remove(memcg);
	__mem_cgroup_free(memcg);
	return NULL;
}

static struct cgroup_subsys_state * __ref
mem_cgroup_css_alloc(struct cgroup_subsys_state *parent_css)
{
	struct mem_cgroup *parent = mem_cgroup_from_css(parent_css);
	struct mem_cgroup *memcg;
	long error = -ENOMEM;

	memcg = mem_cgroup_alloc();
	if (!memcg)
		return ERR_PTR(error);

	memcg->high = PAGE_COUNTER_MAX;
	memcg->soft_limit = PAGE_COUNTER_MAX;
	if (parent) {
		memcg->swappiness = mem_cgroup_swappiness(parent);
		memcg->oom_kill_disable = parent->oom_kill_disable;
	}
	if (parent && parent->use_hierarchy) {
		memcg->use_hierarchy = true;
		page_counter_init(&memcg->memory, &parent->memory);
		page_counter_init(&memcg->swap, &parent->swap);
		page_counter_init(&memcg->memsw, &parent->memsw);
		page_counter_init(&memcg->kmem, &parent->kmem);
		page_counter_init(&memcg->tcpmem, &parent->tcpmem);
	} else {
		page_counter_init(&memcg->memory, NULL);
		page_counter_init(&memcg->swap, NULL);
		page_counter_init(&memcg->memsw, NULL);
		page_counter_init(&memcg->kmem, NULL);
		page_counter_init(&memcg->tcpmem, NULL);
		/*
		 * Deeper hierachy with use_hierarchy == false doesn't make
		 * much sense so let cgroup subsystem know about this
		 * unfortunate state in our controller.
		 */
		if (parent != root_mem_cgroup)
			memory_cgrp_subsys.broken_hierarchy = true;
	}

	/* The following stuff does not apply to the root */
	if (!parent) {
		root_mem_cgroup = memcg;
		return &memcg->css;
	}

	error = memcg_online_kmem(memcg);
	if (error)
		goto fail;

	if (cgroup_subsys_on_dfl(memory_cgrp_subsys) && !cgroup_memory_nosocket)
		static_branch_inc(&memcg_sockets_enabled_key);

	return &memcg->css;
fail:
	mem_cgroup_id_remove(memcg);
	mem_cgroup_free(memcg);
	return ERR_PTR(-ENOMEM);
}

static int mem_cgroup_css_online(struct cgroup_subsys_state *css)
{
	struct mem_cgroup *memcg = mem_cgroup_from_css(css);

	/*
	 * A memcg must be visible for memcg_expand_shrinker_maps()
	 * by the time the maps are allocated. So, we allocate maps
	 * here, when for_each_mem_cgroup() can't skip it.
	 */
	if (memcg_alloc_shrinker_maps(memcg)) {
		mem_cgroup_id_remove(memcg);
		return -ENOMEM;
	}

	/* Online state pins memcg ID, memcg ID pins CSS */
	refcount_set(&memcg->id.ref, 1);
	css_get(css);
	return 0;
}

static void mem_cgroup_css_offline(struct cgroup_subsys_state *css)
{
	struct mem_cgroup *memcg = mem_cgroup_from_css(css);
	struct mem_cgroup_event *event, *tmp;

	/*
	 * Unregister events and notify userspace.
	 * Notify userspace about cgroup removing only after rmdir of cgroup
	 * directory to avoid race between userspace and kernelspace.
	 */
	spin_lock(&memcg->event_list_lock);
	list_for_each_entry_safe(event, tmp, &memcg->event_list, list) {
		list_del_init(&event->list);
		schedule_work(&event->remove);
	}
	spin_unlock(&memcg->event_list_lock);

	page_counter_set_min(&memcg->memory, 0);
	page_counter_set_low(&memcg->memory, 0);

	memcg_offline_kmem(memcg);
	wb_memcg_offline(memcg);

	drain_all_stock(memcg);

	mem_cgroup_id_put(memcg);
}

static void mem_cgroup_css_released(struct cgroup_subsys_state *css)
{
	struct mem_cgroup *memcg = mem_cgroup_from_css(css);

	invalidate_reclaim_iterators(memcg);
}

static void mem_cgroup_css_free(struct cgroup_subsys_state *css)
{
	struct mem_cgroup *memcg = mem_cgroup_from_css(css);

	if (cgroup_subsys_on_dfl(memory_cgrp_subsys) && !cgroup_memory_nosocket)
		static_branch_dec(&memcg_sockets_enabled_key);

	if (!cgroup_subsys_on_dfl(memory_cgrp_subsys) && memcg->tcpmem_active)
		static_branch_dec(&memcg_sockets_enabled_key);

	vmpressure_cleanup(&memcg->vmpressure);
	cancel_work_sync(&memcg->high_work);
	mem_cgroup_remove_from_trees(memcg);
	memcg_free_shrinker_maps(memcg);
	memcg_free_kmem(memcg);
	mem_cgroup_free(memcg);
}

/**
 * mem_cgroup_css_reset - reset the states of a mem_cgroup
 * @css: the target css
 *
 * Reset the states of the mem_cgroup associated with @css.  This is
 * invoked when the userland requests disabling on the default hierarchy
 * but the memcg is pinned through dependency.  The memcg should stop
 * applying policies and should revert to the vanilla state as it may be
 * made visible again.
 *
 * The current implementation only resets the essential configurations.
 * This needs to be expanded to cover all the visible parts.
 */
static void mem_cgroup_css_reset(struct cgroup_subsys_state *css)
{
	struct mem_cgroup *memcg = mem_cgroup_from_css(css);

	page_counter_set_max(&memcg->memory, PAGE_COUNTER_MAX);
	page_counter_set_max(&memcg->swap, PAGE_COUNTER_MAX);
	page_counter_set_max(&memcg->memsw, PAGE_COUNTER_MAX);
	page_counter_set_max(&memcg->kmem, PAGE_COUNTER_MAX);
	page_counter_set_max(&memcg->tcpmem, PAGE_COUNTER_MAX);
	page_counter_set_min(&memcg->memory, 0);
	page_counter_set_low(&memcg->memory, 0);
	memcg->high = PAGE_COUNTER_MAX;
	memcg->soft_limit = PAGE_COUNTER_MAX;
	memcg_wb_domain_size_changed(memcg);
}

#ifdef CONFIG_MMU
/* Handlers for move charge at task migration. */
static int mem_cgroup_do_precharge(unsigned long count)
{
	int ret;

	/* Try a single bulk charge without reclaim first, kswapd may wake */
	ret = try_charge(mc.to, GFP_KERNEL & ~__GFP_DIRECT_RECLAIM, count);
	if (!ret) {
		mc.precharge += count;
		return ret;
	}

	/* Try charges one by one with reclaim, but do not retry */
	while (count--) {
		ret = try_charge(mc.to, GFP_KERNEL | __GFP_NORETRY, 1);
		if (ret)
			return ret;
		mc.precharge++;
		cond_resched();
	}
	return 0;
}

union mc_target {
	struct page	*page;
	swp_entry_t	ent;
};

enum mc_target_type {
	MC_TARGET_NONE = 0,
	MC_TARGET_PAGE,
	MC_TARGET_SWAP,
	MC_TARGET_DEVICE,
};

static struct page *mc_handle_present_pte(struct vm_area_struct *vma,
						unsigned long addr, pte_t ptent)
{
	struct page *page = _vm_normal_page(vma, addr, ptent, true);

	if (!page || !page_mapped(page))
		return NULL;
	if (PageAnon(page)) {
		if (!(mc.flags & MOVE_ANON))
			return NULL;
	} else {
		if (!(mc.flags & MOVE_FILE))
			return NULL;
	}
	if (!get_page_unless_zero(page))
		return NULL;

	return page;
}

#if defined(CONFIG_SWAP) || defined(CONFIG_DEVICE_PRIVATE)
static struct page *mc_handle_swap_pte(struct vm_area_struct *vma,
			pte_t ptent, swp_entry_t *entry)
{
	struct page *page = NULL;
	swp_entry_t ent = pte_to_swp_entry(ptent);

	if (!(mc.flags & MOVE_ANON) || non_swap_entry(ent))
		return NULL;

	/*
	 * Handle MEMORY_DEVICE_PRIVATE which are ZONE_DEVICE page belonging to
	 * a device and because they are not accessible by CPU they are store
	 * as special swap entry in the CPU page table.
	 */
	if (is_device_private_entry(ent)) {
		page = device_private_entry_to_page(ent);
		/*
		 * MEMORY_DEVICE_PRIVATE means ZONE_DEVICE page and which have
		 * a refcount of 1 when free (unlike normal page)
		 */
		if (!page_ref_add_unless(page, 1, 1))
			return NULL;
		return page;
	}

	/*
	 * Because lookup_swap_cache() updates some statistics counter,
	 * we call find_get_page() with swapper_space directly.
	 */
	page = find_get_page(swap_address_space(ent), swp_offset(ent));
	if (do_memsw_account())
		entry->val = ent.val;

	return page;
}
#else
static struct page *mc_handle_swap_pte(struct vm_area_struct *vma,
			pte_t ptent, swp_entry_t *entry)
{
	return NULL;
}
#endif

static struct page *mc_handle_file_pte(struct vm_area_struct *vma,
			unsigned long addr, pte_t ptent, swp_entry_t *entry)
{
	struct page *page = NULL;
	struct address_space *mapping;
	pgoff_t pgoff;

	if (!vma->vm_file) /* anonymous vma */
		return NULL;
	if (!(mc.flags & MOVE_FILE))
		return NULL;

	mapping = vma->vm_file->f_mapping;
	pgoff = linear_page_index(vma, addr);

	/* page is moved even if it's not RSS of this task(page-faulted). */
#ifdef CONFIG_SWAP
	/* shmem/tmpfs may report page out on swap: account for that too. */
	if (shmem_mapping(mapping)) {
		page = find_get_entry(mapping, pgoff);
		if (xa_is_value(page)) {
			swp_entry_t swp = radix_to_swp_entry(page);
			if (do_memsw_account())
				*entry = swp;
			page = find_get_page(swap_address_space(swp),
					     swp_offset(swp));
		}
	} else
		page = find_get_page(mapping, pgoff);
#else
	page = find_get_page(mapping, pgoff);
#endif
	return page;
}

/**
 * mem_cgroup_move_account - move account of the page
 * @page: the page
 * @compound: charge the page as compound or small page
 * @from: mem_cgroup which the page is moved from.
 * @to:	mem_cgroup which the page is moved to. @from != @to.
 *
 * The caller must make sure the page is not on LRU (isolate_page() is useful.)
 *
 * This function doesn't do "charge" to new cgroup and doesn't do "uncharge"
 * from old cgroup.
 */
static int mem_cgroup_move_account(struct page *page,
				   bool compound,
				   struct mem_cgroup *from,
				   struct mem_cgroup *to)
{
	unsigned long flags;
	unsigned int nr_pages = compound ? hpage_nr_pages(page) : 1;
	int ret;
	bool anon;

	VM_BUG_ON(from == to);
	VM_BUG_ON_PAGE(PageLRU(page), page);
	VM_BUG_ON(compound && !PageTransHuge(page));

	/*
	 * Prevent mem_cgroup_migrate() from looking at
	 * page->mem_cgroup of its source page while we change it.
	 */
	ret = -EBUSY;
	if (!trylock_page(page))
		goto out;

	ret = -EINVAL;
	if (page->mem_cgroup != from)
		goto out_unlock;

	anon = PageAnon(page);

	spin_lock_irqsave(&from->move_lock, flags);

	if (!anon && page_mapped(page)) {
		__mod_memcg_state(from, NR_FILE_MAPPED, -nr_pages);
		__mod_memcg_state(to, NR_FILE_MAPPED, nr_pages);
	}

	/*
	 * move_lock grabbed above and caller set from->moving_account, so
	 * mod_memcg_page_state will serialize updates to PageDirty.
	 * So mapping should be stable for dirty pages.
	 */
	if (!anon && PageDirty(page)) {
		struct address_space *mapping = page_mapping(page);

		if (mapping_cap_account_dirty(mapping)) {
			__mod_memcg_state(from, NR_FILE_DIRTY, -nr_pages);
			__mod_memcg_state(to, NR_FILE_DIRTY, nr_pages);
		}
	}

	if (PageWriteback(page)) {
		__mod_memcg_state(from, NR_WRITEBACK, -nr_pages);
		__mod_memcg_state(to, NR_WRITEBACK, nr_pages);
	}

	/*
	 * It is safe to change page->mem_cgroup here because the page
	 * is referenced, charged, and isolated - we can't race with
	 * uncharging, charging, migration, or LRU putback.
	 */

	/* caller should have done css_get */
	page->mem_cgroup = to;
	spin_unlock_irqrestore(&from->move_lock, flags);

	ret = 0;

	local_irq_disable();
	mem_cgroup_charge_statistics(to, page, compound, nr_pages);
	memcg_check_events(to, page);
	mem_cgroup_charge_statistics(from, page, compound, -nr_pages);
	memcg_check_events(from, page);
	local_irq_enable();
out_unlock:
	unlock_page(page);
out:
	return ret;
}

/**
 * get_mctgt_type - get target type of moving charge
 * @vma: the vma the pte to be checked belongs
 * @addr: the address corresponding to the pte to be checked
 * @ptent: the pte to be checked
 * @target: the pointer the target page or swap ent will be stored(can be NULL)
 *
 * Returns
 *   0(MC_TARGET_NONE): if the pte is not a target for move charge.
 *   1(MC_TARGET_PAGE): if the page corresponding to this pte is a target for
 *     move charge. if @target is not NULL, the page is stored in target->page
 *     with extra refcnt got(Callers should handle it).
 *   2(MC_TARGET_SWAP): if the swap entry corresponding to this pte is a
 *     target for charge migration. if @target is not NULL, the entry is stored
 *     in target->ent.
 *   3(MC_TARGET_DEVICE): like MC_TARGET_PAGE  but page is MEMORY_DEVICE_PUBLIC
 *     or MEMORY_DEVICE_PRIVATE (so ZONE_DEVICE page and thus not on the lru).
 *     For now we such page is charge like a regular page would be as for all
 *     intent and purposes it is just special memory taking the place of a
 *     regular page.
 *
 *     See Documentations/vm/hmm.txt and include/linux/hmm.h
 *
 * Called with pte lock held.
 */

static enum mc_target_type get_mctgt_type(struct vm_area_struct *vma,
		unsigned long addr, pte_t ptent, union mc_target *target)
{
	struct page *page = NULL;
	enum mc_target_type ret = MC_TARGET_NONE;
	swp_entry_t ent = { .val = 0 };

	if (pte_present(ptent))
		page = mc_handle_present_pte(vma, addr, ptent);
	else if (is_swap_pte(ptent))
		page = mc_handle_swap_pte(vma, ptent, &ent);
	else if (pte_none(ptent))
		page = mc_handle_file_pte(vma, addr, ptent, &ent);

	if (!page && !ent.val)
		return ret;
	if (page) {
		/*
		 * Do only loose check w/o serialization.
		 * mem_cgroup_move_account() checks the page is valid or
		 * not under LRU exclusion.
		 */
		if (page->mem_cgroup == mc.from) {
			ret = MC_TARGET_PAGE;
			if (is_device_private_page(page) ||
			    is_device_public_page(page))
				ret = MC_TARGET_DEVICE;
			if (target)
				target->page = page;
		}
		if (!ret || !target)
			put_page(page);
	}
	/*
	 * There is a swap entry and a page doesn't exist or isn't charged.
	 * But we cannot move a tail-page in a THP.
	 */
	if (ent.val && !ret && (!page || !PageTransCompound(page)) &&
	    mem_cgroup_id(mc.from) == lookup_swap_cgroup_id(ent)) {
		ret = MC_TARGET_SWAP;
		if (target)
			target->ent = ent;
	}
	return ret;
}

#ifdef CONFIG_TRANSPARENT_HUGEPAGE
/*
 * We don't consider PMD mapped swapping or file mapped pages because THP does
 * not support them for now.
 * Caller should make sure that pmd_trans_huge(pmd) is true.
 */
static enum mc_target_type get_mctgt_type_thp(struct vm_area_struct *vma,
		unsigned long addr, pmd_t pmd, union mc_target *target)
{
	struct page *page = NULL;
	enum mc_target_type ret = MC_TARGET_NONE;

	if (unlikely(is_swap_pmd(pmd))) {
		VM_BUG_ON(thp_migration_supported() &&
				  !is_pmd_migration_entry(pmd));
		return ret;
	}
	page = pmd_page(pmd);
	VM_BUG_ON_PAGE(!page || !PageHead(page), page);
	if (!(mc.flags & MOVE_ANON))
		return ret;
	if (page->mem_cgroup == mc.from) {
		ret = MC_TARGET_PAGE;
		if (target) {
			get_page(page);
			target->page = page;
		}
	}
	return ret;
}
#else
static inline enum mc_target_type get_mctgt_type_thp(struct vm_area_struct *vma,
		unsigned long addr, pmd_t pmd, union mc_target *target)
{
	return MC_TARGET_NONE;
}
#endif

static int mem_cgroup_count_precharge_pte_range(pmd_t *pmd,
					unsigned long addr, unsigned long end,
					struct mm_walk *walk)
{
	struct vm_area_struct *vma = walk->vma;
	pte_t *pte;
	spinlock_t *ptl;

	ptl = pmd_trans_huge_lock(pmd, vma);
	if (ptl) {
		/*
		 * Note their can not be MC_TARGET_DEVICE for now as we do not
		 * support transparent huge page with MEMORY_DEVICE_PUBLIC or
		 * MEMORY_DEVICE_PRIVATE but this might change.
		 */
		if (get_mctgt_type_thp(vma, addr, *pmd, NULL) == MC_TARGET_PAGE)
			mc.precharge += HPAGE_PMD_NR;
		spin_unlock(ptl);
		return 0;
	}

	if (pmd_trans_unstable(pmd))
		return 0;
	pte = pte_offset_map_lock(vma->vm_mm, pmd, addr, &ptl);
	for (; addr != end; pte++, addr += PAGE_SIZE)
		if (get_mctgt_type(vma, addr, *pte, NULL))
			mc.precharge++;	/* increment precharge temporarily */
	pte_unmap_unlock(pte - 1, ptl);
	cond_resched();

	return 0;
}

static unsigned long mem_cgroup_count_precharge(struct mm_struct *mm)
{
	unsigned long precharge;

	struct mm_walk mem_cgroup_count_precharge_walk = {
		.pmd_entry = mem_cgroup_count_precharge_pte_range,
		.mm = mm,
	};
	down_read(&mm->mmap_sem);
	walk_page_range(0, mm->highest_vm_end,
			&mem_cgroup_count_precharge_walk);
	up_read(&mm->mmap_sem);

	precharge = mc.precharge;
	mc.precharge = 0;

	return precharge;
}

static int mem_cgroup_precharge_mc(struct mm_struct *mm)
{
	unsigned long precharge = mem_cgroup_count_precharge(mm);

	VM_BUG_ON(mc.moving_task);
	mc.moving_task = current;
	return mem_cgroup_do_precharge(precharge);
}

/* cancels all extra charges on mc.from and mc.to, and wakes up all waiters. */
static void __mem_cgroup_clear_mc(void)
{
	struct mem_cgroup *from = mc.from;
	struct mem_cgroup *to = mc.to;

	/* we must uncharge all the leftover precharges from mc.to */
	if (mc.precharge) {
		cancel_charge(mc.to, mc.precharge);
		mc.precharge = 0;
	}
	/*
	 * we didn't uncharge from mc.from at mem_cgroup_move_account(), so
	 * we must uncharge here.
	 */
	if (mc.moved_charge) {
		cancel_charge(mc.from, mc.moved_charge);
		mc.moved_charge = 0;
	}
	/* we must fixup refcnts and charges */
	if (mc.moved_swap) {
		/* uncharge swap account from the old cgroup */
		if (!mem_cgroup_is_root(mc.from))
			page_counter_uncharge(&mc.from->memsw, mc.moved_swap);

		mem_cgroup_id_put_many(mc.from, mc.moved_swap);

		/*
		 * we charged both to->memory and to->memsw, so we
		 * should uncharge to->memory.
		 */
		if (!mem_cgroup_is_root(mc.to))
			page_counter_uncharge(&mc.to->memory, mc.moved_swap);

		mem_cgroup_id_get_many(mc.to, mc.moved_swap);
		css_put_many(&mc.to->css, mc.moved_swap);

		mc.moved_swap = 0;
	}
	memcg_oom_recover(from);
	memcg_oom_recover(to);
	wake_up_all(&mc.waitq);
}

static void mem_cgroup_clear_mc(void)
{
	struct mm_struct *mm = mc.mm;

	/*
	 * we must clear moving_task before waking up waiters at the end of
	 * task migration.
	 */
	mc.moving_task = NULL;
	__mem_cgroup_clear_mc();
	spin_lock(&mc.lock);
	mc.from = NULL;
	mc.to = NULL;
	mc.mm = NULL;
	spin_unlock(&mc.lock);

	mmput(mm);
}

static int mem_cgroup_can_attach(struct cgroup_taskset *tset)
{
	struct cgroup_subsys_state *css;
	struct mem_cgroup *memcg = NULL; /* unneeded init to make gcc happy */
	struct mem_cgroup *from;
	struct task_struct *leader, *p;
	struct mm_struct *mm;
	unsigned long move_flags;
	int ret = 0;

	/* charge immigration isn't supported on the default hierarchy */
	if (cgroup_subsys_on_dfl(memory_cgrp_subsys))
		return 0;

	/*
	 * Multi-process migrations only happen on the default hierarchy
	 * where charge immigration is not used.  Perform charge
	 * immigration if @tset contains a leader and whine if there are
	 * multiple.
	 */
	p = NULL;
	cgroup_taskset_for_each_leader(leader, css, tset) {
		WARN_ON_ONCE(p);
		p = leader;
		memcg = mem_cgroup_from_css(css);
	}
	if (!p)
		return 0;

	/*
	 * We are now commited to this value whatever it is. Changes in this
	 * tunable will only affect upcoming migrations, not the current one.
	 * So we need to save it, and keep it going.
	 */
	move_flags = READ_ONCE(memcg->move_charge_at_immigrate);
	if (!move_flags)
		return 0;

	from = mem_cgroup_from_task(p);

	VM_BUG_ON(from == memcg);

	mm = get_task_mm(p);
	if (!mm)
		return 0;
	/* We move charges only when we move a owner of the mm */
	if (mm->owner == p) {
		VM_BUG_ON(mc.from);
		VM_BUG_ON(mc.to);
		VM_BUG_ON(mc.precharge);
		VM_BUG_ON(mc.moved_charge);
		VM_BUG_ON(mc.moved_swap);

		spin_lock(&mc.lock);
		mc.mm = mm;
		mc.from = from;
		mc.to = memcg;
		mc.flags = move_flags;
		spin_unlock(&mc.lock);
		/* We set mc.moving_task later */

		ret = mem_cgroup_precharge_mc(mm);
		if (ret)
			mem_cgroup_clear_mc();
	} else {
		mmput(mm);
	}
	return ret;
}

static void mem_cgroup_cancel_attach(struct cgroup_taskset *tset)
{
	if (mc.to)
		mem_cgroup_clear_mc();
}

static int mem_cgroup_move_charge_pte_range(pmd_t *pmd,
				unsigned long addr, unsigned long end,
				struct mm_walk *walk)
{
	int ret = 0;
	struct vm_area_struct *vma = walk->vma;
	pte_t *pte;
	spinlock_t *ptl;
	enum mc_target_type target_type;
	union mc_target target;
	struct page *page;

	ptl = pmd_trans_huge_lock(pmd, vma);
	if (ptl) {
		if (mc.precharge < HPAGE_PMD_NR) {
			spin_unlock(ptl);
			return 0;
		}
		target_type = get_mctgt_type_thp(vma, addr, *pmd, &target);
		if (target_type == MC_TARGET_PAGE) {
			page = target.page;
			if (!isolate_lru_page(page)) {
				if (!mem_cgroup_move_account(page, true,
							     mc.from, mc.to)) {
					mc.precharge -= HPAGE_PMD_NR;
					mc.moved_charge += HPAGE_PMD_NR;
				}
				putback_lru_page(page);
			}
			put_page(page);
		} else if (target_type == MC_TARGET_DEVICE) {
			page = target.page;
			if (!mem_cgroup_move_account(page, true,
						     mc.from, mc.to)) {
				mc.precharge -= HPAGE_PMD_NR;
				mc.moved_charge += HPAGE_PMD_NR;
			}
			put_page(page);
		}
		spin_unlock(ptl);
		return 0;
	}

	if (pmd_trans_unstable(pmd))
		return 0;
retry:
	pte = pte_offset_map_lock(vma->vm_mm, pmd, addr, &ptl);
	for (; addr != end; addr += PAGE_SIZE) {
		pte_t ptent = *(pte++);
		bool device = false;
		swp_entry_t ent;

		if (!mc.precharge)
			break;

		switch (get_mctgt_type(vma, addr, ptent, &target)) {
		case MC_TARGET_DEVICE:
			device = true;
			/* fall through */
		case MC_TARGET_PAGE:
			page = target.page;
			/*
			 * We can have a part of the split pmd here. Moving it
			 * can be done but it would be too convoluted so simply
			 * ignore such a partial THP and keep it in original
			 * memcg. There should be somebody mapping the head.
			 */
			if (PageTransCompound(page))
				goto put;
			if (!device && isolate_lru_page(page))
				goto put;
			if (!mem_cgroup_move_account(page, false,
						mc.from, mc.to)) {
				mc.precharge--;
				/* we uncharge from mc.from later. */
				mc.moved_charge++;
			}
			if (!device)
				putback_lru_page(page);
put:			/* get_mctgt_type() gets the page */
			put_page(page);
			break;
		case MC_TARGET_SWAP:
			ent = target.ent;
			if (!mem_cgroup_move_swap_account(ent, mc.from, mc.to)) {
				mc.precharge--;
				/* we fixup refcnts and charges later. */
				mc.moved_swap++;
			}
			break;
		default:
			break;
		}
	}
	pte_unmap_unlock(pte - 1, ptl);
	cond_resched();

	if (addr != end) {
		/*
		 * We have consumed all precharges we got in can_attach().
		 * We try charge one by one, but don't do any additional
		 * charges to mc.to if we have failed in charge once in attach()
		 * phase.
		 */
		ret = mem_cgroup_do_precharge(1);
		if (!ret)
			goto retry;
	}

	return ret;
}

static void mem_cgroup_move_charge(void)
{
	struct mm_walk mem_cgroup_move_charge_walk = {
		.pmd_entry = mem_cgroup_move_charge_pte_range,
		.mm = mc.mm,
	};

	lru_add_drain_all();
	/*
	 * Signal lock_page_memcg() to take the memcg's move_lock
	 * while we're moving its pages to another memcg. Then wait
	 * for already started RCU-only updates to finish.
	 */
	atomic_inc(&mc.from->moving_account);
	synchronize_rcu();
retry:
	if (unlikely(!down_read_trylock(&mc.mm->mmap_sem))) {
		/*
		 * Someone who are holding the mmap_sem might be waiting in
		 * waitq. So we cancel all extra charges, wake up all waiters,
		 * and retry. Because we cancel precharges, we might not be able
		 * to move enough charges, but moving charge is a best-effort
		 * feature anyway, so it wouldn't be a big problem.
		 */
		__mem_cgroup_clear_mc();
		cond_resched();
		goto retry;
	}
	/*
	 * When we have consumed all precharges and failed in doing
	 * additional charge, the page walk just aborts.
	 */
	walk_page_range(0, mc.mm->highest_vm_end, &mem_cgroup_move_charge_walk);

	up_read(&mc.mm->mmap_sem);
	atomic_dec(&mc.from->moving_account);
}

static void mem_cgroup_move_task(void)
{
	if (mc.to) {
		mem_cgroup_move_charge();
		mem_cgroup_clear_mc();
	}
}
#else	/* !CONFIG_MMU */
static int mem_cgroup_can_attach(struct cgroup_taskset *tset)
{
	return 0;
}
static void mem_cgroup_cancel_attach(struct cgroup_taskset *tset)
{
}
static void mem_cgroup_move_task(void)
{
}
#endif

/*
 * Cgroup retains root cgroups across [un]mount cycles making it necessary
 * to verify whether we're attached to the default hierarchy on each mount
 * attempt.
 */
static void mem_cgroup_bind(struct cgroup_subsys_state *root_css)
{
	/*
	 * use_hierarchy is forced on the default hierarchy.  cgroup core
	 * guarantees that @root doesn't have any children, so turning it
	 * on for the root memcg is enough.
	 */
	if (cgroup_subsys_on_dfl(memory_cgrp_subsys))
		root_mem_cgroup->use_hierarchy = true;
	else
		root_mem_cgroup->use_hierarchy = false;
}

static int seq_puts_memcg_tunable(struct seq_file *m, unsigned long value)
{
	if (value == PAGE_COUNTER_MAX)
		seq_puts(m, "max\n");
	else
		seq_printf(m, "%llu\n", (u64)value * PAGE_SIZE);

	return 0;
}

static u64 memory_current_read(struct cgroup_subsys_state *css,
			       struct cftype *cft)
{
	struct mem_cgroup *memcg = mem_cgroup_from_css(css);

	return (u64)page_counter_read(&memcg->memory) * PAGE_SIZE;
}

static int memory_min_show(struct seq_file *m, void *v)
{
	return seq_puts_memcg_tunable(m,
		READ_ONCE(mem_cgroup_from_seq(m)->memory.min));
}

static ssize_t memory_min_write(struct kernfs_open_file *of,
				char *buf, size_t nbytes, loff_t off)
{
	struct mem_cgroup *memcg = mem_cgroup_from_css(of_css(of));
	unsigned long min;
	int err;

	buf = strstrip(buf);
	err = page_counter_memparse(buf, "max", &min);
	if (err)
		return err;

	page_counter_set_min(&memcg->memory, min);

	return nbytes;
}

static int memory_low_show(struct seq_file *m, void *v)
{
	return seq_puts_memcg_tunable(m,
		READ_ONCE(mem_cgroup_from_seq(m)->memory.low));
}

static ssize_t memory_low_write(struct kernfs_open_file *of,
				char *buf, size_t nbytes, loff_t off)
{
	struct mem_cgroup *memcg = mem_cgroup_from_css(of_css(of));
	unsigned long low;
	int err;

	buf = strstrip(buf);
	err = page_counter_memparse(buf, "max", &low);
	if (err)
		return err;

	page_counter_set_low(&memcg->memory, low);

	return nbytes;
}

static int memory_high_show(struct seq_file *m, void *v)
{
	return seq_puts_memcg_tunable(m, READ_ONCE(mem_cgroup_from_seq(m)->high));
}

static ssize_t memory_high_write(struct kernfs_open_file *of,
				 char *buf, size_t nbytes, loff_t off)
{
	struct mem_cgroup *memcg = mem_cgroup_from_css(of_css(of));
	unsigned long nr_pages;
	unsigned long high;
	int err;

	buf = strstrip(buf);
	err = page_counter_memparse(buf, "max", &high);
	if (err)
		return err;

	memcg->high = high;

	nr_pages = page_counter_read(&memcg->memory);
	if (nr_pages > high)
		try_to_free_mem_cgroup_pages(memcg, nr_pages - high,
					     GFP_KERNEL, true);

	memcg_wb_domain_size_changed(memcg);
	return nbytes;
}

static int memory_max_show(struct seq_file *m, void *v)
{
	return seq_puts_memcg_tunable(m,
		READ_ONCE(mem_cgroup_from_seq(m)->memory.max));
}

static ssize_t memory_max_write(struct kernfs_open_file *of,
				char *buf, size_t nbytes, loff_t off)
{
	struct mem_cgroup *memcg = mem_cgroup_from_css(of_css(of));
	unsigned int nr_reclaims = MEM_CGROUP_RECLAIM_RETRIES;
	bool drained = false;
	unsigned long max;
	int err;

	buf = strstrip(buf);
	err = page_counter_memparse(buf, "max", &max);
	if (err)
		return err;

	xchg(&memcg->memory.max, max);

	for (;;) {
		unsigned long nr_pages = page_counter_read(&memcg->memory);

		if (nr_pages <= max)
			break;

		if (signal_pending(current)) {
			err = -EINTR;
			break;
		}

		if (!drained) {
			drain_all_stock(memcg);
			drained = true;
			continue;
		}

		if (nr_reclaims) {
			if (!try_to_free_mem_cgroup_pages(memcg, nr_pages - max,
							  GFP_KERNEL, true))
				nr_reclaims--;
			continue;
		}

		memcg_memory_event(memcg, MEMCG_OOM);
		if (!mem_cgroup_out_of_memory(memcg, GFP_KERNEL, 0))
			break;
	}

	memcg_wb_domain_size_changed(memcg);
	return nbytes;
}

static int memory_events_show(struct seq_file *m, void *v)
{
	struct mem_cgroup *memcg = mem_cgroup_from_seq(m);

	seq_printf(m, "low %lu\n",
		   atomic_long_read(&memcg->memory_events[MEMCG_LOW]));
	seq_printf(m, "high %lu\n",
		   atomic_long_read(&memcg->memory_events[MEMCG_HIGH]));
	seq_printf(m, "max %lu\n",
		   atomic_long_read(&memcg->memory_events[MEMCG_MAX]));
	seq_printf(m, "oom %lu\n",
		   atomic_long_read(&memcg->memory_events[MEMCG_OOM]));
	seq_printf(m, "oom_kill %lu\n",
		   atomic_long_read(&memcg->memory_events[MEMCG_OOM_KILL]));

	return 0;
}

static int memory_stat_show(struct seq_file *m, void *v)
{
	struct mem_cgroup *memcg = mem_cgroup_from_seq(m);
	int i;

	/*
	 * Provide statistics on the state of the memory subsystem as
	 * well as cumulative event counters that show past behavior.
	 *
	 * This list is ordered following a combination of these gradients:
	 * 1) generic big picture -> specifics and details
	 * 2) reflecting userspace activity -> reflecting kernel heuristics
	 *
	 * Current memory state:
	 */

	seq_printf(m, "anon %llu\n",
		   (u64)memcg_page_state(memcg, MEMCG_RSS) * PAGE_SIZE);
	seq_printf(m, "file %llu\n",
		   (u64)memcg_page_state(memcg, MEMCG_CACHE) * PAGE_SIZE);
	seq_printf(m, "kernel_stack %llu\n",
		   (u64)memcg_page_state(memcg, MEMCG_KERNEL_STACK_KB) * 1024);
	seq_printf(m, "slab %llu\n",
		   (u64)(memcg_page_state(memcg, NR_SLAB_RECLAIMABLE) +
			 memcg_page_state(memcg, NR_SLAB_UNRECLAIMABLE)) *
		   PAGE_SIZE);
	seq_printf(m, "sock %llu\n",
		   (u64)memcg_page_state(memcg, MEMCG_SOCK) * PAGE_SIZE);

	seq_printf(m, "shmem %llu\n",
		   (u64)memcg_page_state(memcg, NR_SHMEM) * PAGE_SIZE);
	seq_printf(m, "file_mapped %llu\n",
		   (u64)memcg_page_state(memcg, NR_FILE_MAPPED) * PAGE_SIZE);
	seq_printf(m, "file_dirty %llu\n",
		   (u64)memcg_page_state(memcg, NR_FILE_DIRTY) * PAGE_SIZE);
	seq_printf(m, "file_writeback %llu\n",
		   (u64)memcg_page_state(memcg, NR_WRITEBACK) * PAGE_SIZE);

	/*
	 * TODO: We should eventually replace our own MEMCG_RSS_HUGE counter
	 * with the NR_ANON_THP vm counter, but right now it's a pain in the
	 * arse because it requires migrating the work out of rmap to a place
	 * where the page->mem_cgroup is set up and stable.
	 */
	seq_printf(m, "anon_thp %llu\n",
		   (u64)memcg_page_state(memcg, MEMCG_RSS_HUGE) * PAGE_SIZE);

	for (i = 0; i < NR_LRU_LISTS; i++)
		seq_printf(m, "%s %llu\n", mem_cgroup_lru_names[i],
			   (u64)memcg_page_state(memcg, NR_LRU_BASE + i) *
			   PAGE_SIZE);

	seq_printf(m, "slab_reclaimable %llu\n",
		   (u64)memcg_page_state(memcg, NR_SLAB_RECLAIMABLE) *
		   PAGE_SIZE);
	seq_printf(m, "slab_unreclaimable %llu\n",
		   (u64)memcg_page_state(memcg, NR_SLAB_UNRECLAIMABLE) *
		   PAGE_SIZE);

	/* Accumulated memory events */

	seq_printf(m, "pgfault %lu\n", memcg_events(memcg, PGFAULT));
	seq_printf(m, "pgmajfault %lu\n", memcg_events(memcg, PGMAJFAULT));

	seq_printf(m, "workingset_refault %lu\n",
		   memcg_page_state(memcg, WORKINGSET_REFAULT));
	seq_printf(m, "workingset_activate %lu\n",
		   memcg_page_state(memcg, WORKINGSET_ACTIVATE));
	seq_printf(m, "workingset_nodereclaim %lu\n",
		   memcg_page_state(memcg, WORKINGSET_NODERECLAIM));

	seq_printf(m, "pgrefill %lu\n", memcg_events(memcg, PGREFILL));
	seq_printf(m, "pgscan %lu\n", memcg_events(memcg, PGSCAN_KSWAPD) +
		   memcg_events(memcg, PGSCAN_DIRECT));
	seq_printf(m, "pgsteal %lu\n", memcg_events(memcg, PGSTEAL_KSWAPD) +
		   memcg_events(memcg, PGSTEAL_DIRECT));
	seq_printf(m, "pgactivate %lu\n", memcg_events(memcg, PGACTIVATE));
	seq_printf(m, "pgdeactivate %lu\n", memcg_events(memcg, PGDEACTIVATE));
	seq_printf(m, "pglazyfree %lu\n", memcg_events(memcg, PGLAZYFREE));
	seq_printf(m, "pglazyfreed %lu\n", memcg_events(memcg, PGLAZYFREED));

#ifdef CONFIG_TRANSPARENT_HUGEPAGE
	seq_printf(m, "thp_fault_alloc %lu\n",
		   memcg_events(memcg, THP_FAULT_ALLOC));
	seq_printf(m, "thp_collapse_alloc %lu\n",
		   memcg_events(memcg, THP_COLLAPSE_ALLOC));
#endif /* CONFIG_TRANSPARENT_HUGEPAGE */

	return 0;
}

static int memory_oom_group_show(struct seq_file *m, void *v)
{
	struct mem_cgroup *memcg = mem_cgroup_from_seq(m);

	seq_printf(m, "%d\n", memcg->oom_group);

	return 0;
}

static ssize_t memory_oom_group_write(struct kernfs_open_file *of,
				      char *buf, size_t nbytes, loff_t off)
{
	struct mem_cgroup *memcg = mem_cgroup_from_css(of_css(of));
	int ret, oom_group;

	buf = strstrip(buf);
	if (!buf)
		return -EINVAL;

	ret = kstrtoint(buf, 0, &oom_group);
	if (ret)
		return ret;

	if (oom_group != 0 && oom_group != 1)
		return -EINVAL;

	memcg->oom_group = oom_group;

	return nbytes;
}

static struct cftype memory_files[] = {
	{
		.name = "current",
		.flags = CFTYPE_NOT_ON_ROOT,
		.read_u64 = memory_current_read,
	},
	{
		.name = "min",
		.flags = CFTYPE_NOT_ON_ROOT,
		.seq_show = memory_min_show,
		.write = memory_min_write,
	},
	{
		.name = "low",
		.flags = CFTYPE_NOT_ON_ROOT,
		.seq_show = memory_low_show,
		.write = memory_low_write,
	},
	{
		.name = "high",
		.flags = CFTYPE_NOT_ON_ROOT,
		.seq_show = memory_high_show,
		.write = memory_high_write,
	},
	{
		.name = "max",
		.flags = CFTYPE_NOT_ON_ROOT,
		.seq_show = memory_max_show,
		.write = memory_max_write,
	},
	{
		.name = "events",
		.flags = CFTYPE_NOT_ON_ROOT,
		.file_offset = offsetof(struct mem_cgroup, events_file),
		.seq_show = memory_events_show,
	},
	{
		.name = "stat",
		.flags = CFTYPE_NOT_ON_ROOT,
		.seq_show = memory_stat_show,
	},
	{
		.name = "oom.group",
		.flags = CFTYPE_NOT_ON_ROOT | CFTYPE_NS_DELEGATABLE,
		.seq_show = memory_oom_group_show,
		.write = memory_oom_group_write,
	},
	{ }	/* terminate */
};

struct cgroup_subsys memory_cgrp_subsys = {
	.css_alloc = mem_cgroup_css_alloc,
	.css_online = mem_cgroup_css_online,
	.css_offline = mem_cgroup_css_offline,
	.css_released = mem_cgroup_css_released,
	.css_free = mem_cgroup_css_free,
	.css_reset = mem_cgroup_css_reset,
	.can_attach = mem_cgroup_can_attach,
	.cancel_attach = mem_cgroup_cancel_attach,
	.post_attach = mem_cgroup_move_task,
	.bind = mem_cgroup_bind,
	.dfl_cftypes = memory_files,
	.legacy_cftypes = mem_cgroup_legacy_files,
	.early_init = 0,
};

/**
 * mem_cgroup_protected - check if memory consumption is in the normal range
 * @root: the top ancestor of the sub-tree being checked
 * @memcg: the memory cgroup to check
 *
 * WARNING: This function is not stateless! It can only be used as part
 *          of a top-down tree iteration, not for isolated queries.
 *
 * Returns one of the following:
 *   MEMCG_PROT_NONE: cgroup memory is not protected
 *   MEMCG_PROT_LOW: cgroup memory is protected as long there is
 *     an unprotected supply of reclaimable memory from other cgroups.
 *   MEMCG_PROT_MIN: cgroup memory is protected
 *
 * @root is exclusive; it is never protected when looked at directly
 *
 * To provide a proper hierarchical behavior, effective memory.min/low values
 * are used. Below is the description of how effective memory.low is calculated.
 * Effective memory.min values is calculated in the same way.
 *
 * Effective memory.low is always equal or less than the original memory.low.
 * If there is no memory.low overcommittment (which is always true for
 * top-level memory cgroups), these two values are equal.
 * Otherwise, it's a part of parent's effective memory.low,
 * calculated as a cgroup's memory.low usage divided by sum of sibling's
 * memory.low usages, where memory.low usage is the size of actually
 * protected memory.
 *
 *                                             low_usage
 * elow = min( memory.low, parent->elow * ------------------ ),
 *                                        siblings_low_usage
 *
 *             | memory.current, if memory.current < memory.low
 * low_usage = |
 *	       | 0, otherwise.
 *
 *
 * Such definition of the effective memory.low provides the expected
 * hierarchical behavior: parent's memory.low value is limiting
 * children, unprotected memory is reclaimed first and cgroups,
 * which are not using their guarantee do not affect actual memory
 * distribution.
 *
 * For example, if there are memcgs A, A/B, A/C, A/D and A/E:
 *
 *     A      A/memory.low = 2G, A/memory.current = 6G
 *    //\\
 *   BC  DE   B/memory.low = 3G  B/memory.current = 2G
 *            C/memory.low = 1G  C/memory.current = 2G
 *            D/memory.low = 0   D/memory.current = 2G
 *            E/memory.low = 10G E/memory.current = 0
 *
 * and the memory pressure is applied, the following memory distribution
 * is expected (approximately):
 *
 *     A/memory.current = 2G
 *
 *     B/memory.current = 1.3G
 *     C/memory.current = 0.6G
 *     D/memory.current = 0
 *     E/memory.current = 0
 *
 * These calculations require constant tracking of the actual low usages
 * (see propagate_protected_usage()), as well as recursive calculation of
 * effective memory.low values. But as we do call mem_cgroup_protected()
 * path for each memory cgroup top-down from the reclaim,
 * it's possible to optimize this part, and save calculated elow
 * for next usage. This part is intentionally racy, but it's ok,
 * as memory.low is a best-effort mechanism.
 */
enum mem_cgroup_protection mem_cgroup_protected(struct mem_cgroup *root,
						struct mem_cgroup *memcg)
{
	struct mem_cgroup *parent;
	unsigned long emin, parent_emin;
	unsigned long elow, parent_elow;
	unsigned long usage;

	if (mem_cgroup_disabled())
		return MEMCG_PROT_NONE;

	if (!root)
		root = root_mem_cgroup;
	if (memcg == root)
		return MEMCG_PROT_NONE;

	usage = page_counter_read(&memcg->memory);
	if (!usage)
		return MEMCG_PROT_NONE;

	emin = memcg->memory.min;
	elow = memcg->memory.low;

	parent = parent_mem_cgroup(memcg);
	/* No parent means a non-hierarchical mode on v1 memcg */
	if (!parent)
		return MEMCG_PROT_NONE;

	if (parent == root)
		goto exit;

	parent_emin = READ_ONCE(parent->memory.emin);
	emin = min(emin, parent_emin);
	if (emin && parent_emin) {
		unsigned long min_usage, siblings_min_usage;

		min_usage = min(usage, memcg->memory.min);
		siblings_min_usage = atomic_long_read(
			&parent->memory.children_min_usage);

		if (min_usage && siblings_min_usage)
			emin = min(emin, parent_emin * min_usage /
				   siblings_min_usage);
	}

	parent_elow = READ_ONCE(parent->memory.elow);
	elow = min(elow, parent_elow);
	if (elow && parent_elow) {
		unsigned long low_usage, siblings_low_usage;

		low_usage = min(usage, memcg->memory.low);
		siblings_low_usage = atomic_long_read(
			&parent->memory.children_low_usage);

		if (low_usage && siblings_low_usage)
			elow = min(elow, parent_elow * low_usage /
				   siblings_low_usage);
	}

exit:
	memcg->memory.emin = emin;
	memcg->memory.elow = elow;

	if (usage <= emin)
		return MEMCG_PROT_MIN;
	else if (usage <= elow)
		return MEMCG_PROT_LOW;
	else
		return MEMCG_PROT_NONE;
}

/**
 * mem_cgroup_try_charge - try charging a page
 * @page: page to charge
 * @mm: mm context of the victim
 * @gfp_mask: reclaim mode
 * @memcgp: charged memcg return
 * @compound: charge the page as compound or small page
 *
 * Try to charge @page to the memcg that @mm belongs to, reclaiming
 * pages according to @gfp_mask if necessary.
 *
 * Returns 0 on success, with *@memcgp pointing to the charged memcg.
 * Otherwise, an error code is returned.
 *
 * After page->mapping has been set up, the caller must finalize the
 * charge with mem_cgroup_commit_charge().  Or abort the transaction
 * with mem_cgroup_cancel_charge() in case page instantiation fails.
 */
int mem_cgroup_try_charge(struct page *page, struct mm_struct *mm,
			  gfp_t gfp_mask, struct mem_cgroup **memcgp,
			  bool compound)
{
	struct mem_cgroup *memcg = NULL;
	unsigned int nr_pages = compound ? hpage_nr_pages(page) : 1;
	int ret = 0;

	if (mem_cgroup_disabled())
		goto out;

	if (PageSwapCache(page)) {
		/*
		 * Every swap fault against a single page tries to charge the
		 * page, bail as early as possible.  shmem_unuse() encounters
		 * already charged pages, too.  The USED bit is protected by
		 * the page lock, which serializes swap cache removal, which
		 * in turn serializes uncharging.
		 */
		VM_BUG_ON_PAGE(!PageLocked(page), page);
		if (compound_head(page)->mem_cgroup)
			goto out;

		if (do_swap_account) {
			swp_entry_t ent = { .val = page_private(page), };
			unsigned short id = lookup_swap_cgroup_id(ent);

			rcu_read_lock();
			memcg = mem_cgroup_from_id(id);
			if (memcg && !css_tryget_online(&memcg->css))
				memcg = NULL;
			rcu_read_unlock();
		}
	}

	if (!memcg)
		memcg = get_mem_cgroup_from_mm(mm);

	ret = try_charge(memcg, gfp_mask, nr_pages);

	css_put(&memcg->css);
out:
	*memcgp = memcg;
	return ret;
}

int mem_cgroup_try_charge_delay(struct page *page, struct mm_struct *mm,
			  gfp_t gfp_mask, struct mem_cgroup **memcgp,
			  bool compound)
{
	struct mem_cgroup *memcg;
	int ret;

	ret = mem_cgroup_try_charge(page, mm, gfp_mask, memcgp, compound);
	memcg = *memcgp;
	mem_cgroup_throttle_swaprate(memcg, page_to_nid(page), gfp_mask);
	return ret;
}

/**
 * mem_cgroup_commit_charge - commit a page charge
 * @page: page to charge
 * @memcg: memcg to charge the page to
 * @lrucare: page might be on LRU already
 * @compound: charge the page as compound or small page
 *
 * Finalize a charge transaction started by mem_cgroup_try_charge(),
 * after page->mapping has been set up.  This must happen atomically
 * as part of the page instantiation, i.e. under the page table lock
 * for anonymous pages, under the page lock for page and swap cache.
 *
 * In addition, the page must not be on the LRU during the commit, to
 * prevent racing with task migration.  If it might be, use @lrucare.
 *
 * Use mem_cgroup_cancel_charge() to cancel the transaction instead.
 */
void mem_cgroup_commit_charge(struct page *page, struct mem_cgroup *memcg,
			      bool lrucare, bool compound)
{
	unsigned int nr_pages = compound ? hpage_nr_pages(page) : 1;

	VM_BUG_ON_PAGE(!page->mapping, page);
	VM_BUG_ON_PAGE(PageLRU(page) && !lrucare, page);

	if (mem_cgroup_disabled())
		return;
	/*
	 * Swap faults will attempt to charge the same page multiple
	 * times.  But reuse_swap_page() might have removed the page
	 * from swapcache already, so we can't check PageSwapCache().
	 */
	if (!memcg)
		return;

	commit_charge(page, memcg, lrucare);

	local_irq_disable();
	mem_cgroup_charge_statistics(memcg, page, compound, nr_pages);
	memcg_check_events(memcg, page);
	local_irq_enable();

	if (do_memsw_account() && PageSwapCache(page)) {
		swp_entry_t entry = { .val = page_private(page) };
		/*
		 * The swap entry might not get freed for a long time,
		 * let's not wait for it.  The page already received a
		 * memory+swap charge, drop the swap entry duplicate.
		 */
		mem_cgroup_uncharge_swap(entry, nr_pages);
	}
}

/**
 * mem_cgroup_cancel_charge - cancel a page charge
 * @page: page to charge
 * @memcg: memcg to charge the page to
 * @compound: charge the page as compound or small page
 *
 * Cancel a charge transaction started by mem_cgroup_try_charge().
 */
void mem_cgroup_cancel_charge(struct page *page, struct mem_cgroup *memcg,
		bool compound)
{
	unsigned int nr_pages = compound ? hpage_nr_pages(page) : 1;

	if (mem_cgroup_disabled())
		return;
	/*
	 * Swap faults will attempt to charge the same page multiple
	 * times.  But reuse_swap_page() might have removed the page
	 * from swapcache already, so we can't check PageSwapCache().
	 */
	if (!memcg)
		return;

	cancel_charge(memcg, nr_pages);
}

struct uncharge_gather {
	struct mem_cgroup *memcg;
	unsigned long pgpgout;
	unsigned long nr_anon;
	unsigned long nr_file;
	unsigned long nr_kmem;
	unsigned long nr_huge;
	unsigned long nr_shmem;
	struct page *dummy_page;
};

static inline void uncharge_gather_clear(struct uncharge_gather *ug)
{
	memset(ug, 0, sizeof(*ug));
}

static void uncharge_batch(const struct uncharge_gather *ug)
{
	unsigned long nr_pages = ug->nr_anon + ug->nr_file + ug->nr_kmem;
	unsigned long flags;

	if (!mem_cgroup_is_root(ug->memcg)) {
		page_counter_uncharge(&ug->memcg->memory, nr_pages);
		if (do_memsw_account())
			page_counter_uncharge(&ug->memcg->memsw, nr_pages);
		if (!cgroup_subsys_on_dfl(memory_cgrp_subsys) && ug->nr_kmem)
			page_counter_uncharge(&ug->memcg->kmem, ug->nr_kmem);
		memcg_oom_recover(ug->memcg);
	}

	local_irq_save(flags);
	__mod_memcg_state(ug->memcg, MEMCG_RSS, -ug->nr_anon);
	__mod_memcg_state(ug->memcg, MEMCG_CACHE, -ug->nr_file);
	__mod_memcg_state(ug->memcg, MEMCG_RSS_HUGE, -ug->nr_huge);
	__mod_memcg_state(ug->memcg, NR_SHMEM, -ug->nr_shmem);
	__count_memcg_events(ug->memcg, PGPGOUT, ug->pgpgout);
	__this_cpu_add(ug->memcg->vmstats_percpu->nr_page_events, nr_pages);
	memcg_check_events(ug->memcg, ug->dummy_page);
	local_irq_restore(flags);

	if (!mem_cgroup_is_root(ug->memcg))
		css_put_many(&ug->memcg->css, nr_pages);
}

static void uncharge_page(struct page *page, struct uncharge_gather *ug)
{
	VM_BUG_ON_PAGE(PageLRU(page), page);
	VM_BUG_ON_PAGE(page_count(page) && !is_zone_device_page(page) &&
			!PageHWPoison(page) , page);

	if (!page->mem_cgroup)
		return;

	/*
	 * Nobody should be changing or seriously looking at
	 * page->mem_cgroup at this point, we have fully
	 * exclusive access to the page.
	 */

	if (ug->memcg != page->mem_cgroup) {
		if (ug->memcg) {
			uncharge_batch(ug);
			uncharge_gather_clear(ug);
		}
		ug->memcg = page->mem_cgroup;
	}

	if (!PageKmemcg(page)) {
		unsigned int nr_pages = 1;

		if (PageTransHuge(page)) {
			nr_pages <<= compound_order(page);
			ug->nr_huge += nr_pages;
		}
		if (PageAnon(page))
			ug->nr_anon += nr_pages;
		else {
			ug->nr_file += nr_pages;
			if (PageSwapBacked(page))
				ug->nr_shmem += nr_pages;
		}
		ug->pgpgout++;
	} else {
		ug->nr_kmem += 1 << compound_order(page);
		__ClearPageKmemcg(page);
	}

	ug->dummy_page = page;
	page->mem_cgroup = NULL;
}

static void uncharge_list(struct list_head *page_list)
{
	struct uncharge_gather ug;
	struct list_head *next;

	uncharge_gather_clear(&ug);

	/*
	 * Note that the list can be a single page->lru; hence the
	 * do-while loop instead of a simple list_for_each_entry().
	 */
	next = page_list->next;
	do {
		struct page *page;

		page = list_entry(next, struct page, lru);
		next = page->lru.next;

		uncharge_page(page, &ug);
	} while (next != page_list);

	if (ug.memcg)
		uncharge_batch(&ug);
}

/**
 * mem_cgroup_uncharge - uncharge a page
 * @page: page to uncharge
 *
 * Uncharge a page previously charged with mem_cgroup_try_charge() and
 * mem_cgroup_commit_charge().
 */
void mem_cgroup_uncharge(struct page *page)
{
	struct uncharge_gather ug;

	if (mem_cgroup_disabled())
		return;

	/* Don't touch page->lru of any random page, pre-check: */
	if (!page->mem_cgroup)
		return;

	uncharge_gather_clear(&ug);
	uncharge_page(page, &ug);
	uncharge_batch(&ug);
}

/**
 * mem_cgroup_uncharge_list - uncharge a list of page
 * @page_list: list of pages to uncharge
 *
 * Uncharge a list of pages previously charged with
 * mem_cgroup_try_charge() and mem_cgroup_commit_charge().
 */
void mem_cgroup_uncharge_list(struct list_head *page_list)
{
	if (mem_cgroup_disabled())
		return;

	if (!list_empty(page_list))
		uncharge_list(page_list);
}

/**
 * mem_cgroup_migrate - charge a page's replacement
 * @oldpage: currently circulating page
 * @newpage: replacement page
 *
 * Charge @newpage as a replacement page for @oldpage. @oldpage will
 * be uncharged upon free.
 *
 * Both pages must be locked, @newpage->mapping must be set up.
 */
void mem_cgroup_migrate(struct page *oldpage, struct page *newpage)
{
	struct mem_cgroup *memcg;
	unsigned int nr_pages;
	bool compound;
	unsigned long flags;

	VM_BUG_ON_PAGE(!PageLocked(oldpage), oldpage);
	VM_BUG_ON_PAGE(!PageLocked(newpage), newpage);
	VM_BUG_ON_PAGE(PageAnon(oldpage) != PageAnon(newpage), newpage);
	VM_BUG_ON_PAGE(PageTransHuge(oldpage) != PageTransHuge(newpage),
		       newpage);

	if (mem_cgroup_disabled())
		return;

	/* Page cache replacement: new page already charged? */
	if (newpage->mem_cgroup)
		return;

	/* Swapcache readahead pages can get replaced before being charged */
	memcg = oldpage->mem_cgroup;
	if (!memcg)
		return;

	/* Force-charge the new page. The old one will be freed soon */
	compound = PageTransHuge(newpage);
	nr_pages = compound ? hpage_nr_pages(newpage) : 1;

	page_counter_charge(&memcg->memory, nr_pages);
	if (do_memsw_account())
		page_counter_charge(&memcg->memsw, nr_pages);
	css_get_many(&memcg->css, nr_pages);

	commit_charge(newpage, memcg, false);

	local_irq_save(flags);
	mem_cgroup_charge_statistics(memcg, newpage, compound, nr_pages);
	memcg_check_events(memcg, newpage);
	local_irq_restore(flags);
}

DEFINE_STATIC_KEY_FALSE(memcg_sockets_enabled_key);
EXPORT_SYMBOL(memcg_sockets_enabled_key);

void mem_cgroup_sk_alloc(struct sock *sk)
{
	struct mem_cgroup *memcg;

	if (!mem_cgroup_sockets_enabled)
		return;

	/*
	 * Socket cloning can throw us here with sk_memcg already
	 * filled. It won't however, necessarily happen from
	 * process context. So the test for root memcg given
	 * the current task's memcg won't help us in this case.
	 *
	 * Respecting the original socket's memcg is a better
	 * decision in this case.
	 */
	if (sk->sk_memcg) {
		css_get(&sk->sk_memcg->css);
		return;
	}

	rcu_read_lock();
	memcg = mem_cgroup_from_task(current);
	if (memcg == root_mem_cgroup)
		goto out;
	if (!cgroup_subsys_on_dfl(memory_cgrp_subsys) && !memcg->tcpmem_active)
		goto out;
	if (css_tryget_online(&memcg->css))
		sk->sk_memcg = memcg;
out:
	rcu_read_unlock();
}

void mem_cgroup_sk_free(struct sock *sk)
{
	if (sk->sk_memcg)
		css_put(&sk->sk_memcg->css);
}

/**
 * mem_cgroup_charge_skmem - charge socket memory
 * @memcg: memcg to charge
 * @nr_pages: number of pages to charge
 *
 * Charges @nr_pages to @memcg. Returns %true if the charge fit within
 * @memcg's configured limit, %false if the charge had to be forced.
 */
bool mem_cgroup_charge_skmem(struct mem_cgroup *memcg, unsigned int nr_pages)
{
	gfp_t gfp_mask = GFP_KERNEL;

	if (!cgroup_subsys_on_dfl(memory_cgrp_subsys)) {
		struct page_counter *fail;

		if (page_counter_try_charge(&memcg->tcpmem, nr_pages, &fail)) {
			memcg->tcpmem_pressure = 0;
			return true;
		}
		page_counter_charge(&memcg->tcpmem, nr_pages);
		memcg->tcpmem_pressure = 1;
		return false;
	}

	/* Don't block in the packet receive path */
	if (in_softirq())
		gfp_mask = GFP_NOWAIT;

	mod_memcg_state(memcg, MEMCG_SOCK, nr_pages);

	if (try_charge(memcg, gfp_mask, nr_pages) == 0)
		return true;

	try_charge(memcg, gfp_mask|__GFP_NOFAIL, nr_pages);
	return false;
}

/**
 * mem_cgroup_uncharge_skmem - uncharge socket memory
 * @memcg: memcg to uncharge
 * @nr_pages: number of pages to uncharge
 */
void mem_cgroup_uncharge_skmem(struct mem_cgroup *memcg, unsigned int nr_pages)
{
	if (!cgroup_subsys_on_dfl(memory_cgrp_subsys)) {
		page_counter_uncharge(&memcg->tcpmem, nr_pages);
		return;
	}

	mod_memcg_state(memcg, MEMCG_SOCK, -nr_pages);

	refill_stock(memcg, nr_pages);
}

static int __init cgroup_memory(char *s)
{
	char *token;

	while ((token = strsep(&s, ",")) != NULL) {
		if (!*token)
			continue;
		if (!strcmp(token, "nosocket"))
			cgroup_memory_nosocket = true;
		if (!strcmp(token, "nokmem"))
			cgroup_memory_nokmem = true;
	}
	return 0;
}
__setup("cgroup.memory=", cgroup_memory);

/*
 * subsys_initcall() for memory controller.
 *
 * Some parts like memcg_hotplug_cpu_dead() have to be initialized from this
 * context because of lock dependencies (cgroup_lock -> cpu hotplug) but
 * basically everything that doesn't depend on a specific mem_cgroup structure
 * should be initialized from here.
 */
static int __init mem_cgroup_init(void)
{
	int cpu, node;

#ifdef CONFIG_MEMCG_KMEM
	/*
	 * Kmem cache creation is mostly done with the slab_mutex held,
	 * so use a workqueue with limited concurrency to avoid stalling
	 * all worker threads in case lots of cgroups are created and
	 * destroyed simultaneously.
	 */
	memcg_kmem_cache_wq = alloc_workqueue("memcg_kmem_cache", 0, 1);
	BUG_ON(!memcg_kmem_cache_wq);
#endif

	cpuhp_setup_state_nocalls(CPUHP_MM_MEMCQ_DEAD, "mm/memctrl:dead", NULL,
				  memcg_hotplug_cpu_dead);

	for_each_possible_cpu(cpu)
		INIT_WORK(&per_cpu_ptr(&memcg_stock, cpu)->work,
			  drain_local_stock);

	for_each_node(node) {
		struct mem_cgroup_tree_per_node *rtpn;

		rtpn = kzalloc_node(sizeof(*rtpn), GFP_KERNEL,
				    node_online(node) ? node : NUMA_NO_NODE);

		rtpn->rb_root = RB_ROOT;
		rtpn->rb_rightmost = NULL;
		spin_lock_init(&rtpn->lock);
		soft_limit_tree.rb_tree_per_node[node] = rtpn;
	}

	return 0;
}
subsys_initcall(mem_cgroup_init);

#ifdef CONFIG_MEMCG_SWAP
static struct mem_cgroup *mem_cgroup_id_get_online(struct mem_cgroup *memcg)
{
	while (!refcount_inc_not_zero(&memcg->id.ref)) {
		/*
		 * The root cgroup cannot be destroyed, so it's refcount must
		 * always be >= 1.
		 */
		if (WARN_ON_ONCE(memcg == root_mem_cgroup)) {
			VM_BUG_ON(1);
			break;
		}
		memcg = parent_mem_cgroup(memcg);
		if (!memcg)
			memcg = root_mem_cgroup;
	}
	return memcg;
}

/**
 * mem_cgroup_swapout - transfer a memsw charge to swap
 * @page: page whose memsw charge to transfer
 * @entry: swap entry to move the charge to
 *
 * Transfer the memsw charge of @page to @entry.
 */
void mem_cgroup_swapout(struct page *page, swp_entry_t entry)
{
	struct mem_cgroup *memcg, *swap_memcg;
	unsigned int nr_entries;
	unsigned short oldid;

	VM_BUG_ON_PAGE(PageLRU(page), page);
	VM_BUG_ON_PAGE(page_count(page), page);

	if (!do_memsw_account())
		return;

	memcg = page->mem_cgroup;

	/* Readahead page, never charged */
	if (!memcg)
		return;

	/*
	 * In case the memcg owning these pages has been offlined and doesn't
	 * have an ID allocated to it anymore, charge the closest online
	 * ancestor for the swap instead and transfer the memory+swap charge.
	 */
	swap_memcg = mem_cgroup_id_get_online(memcg);
	nr_entries = hpage_nr_pages(page);
	/* Get references for the tail pages, too */
	if (nr_entries > 1)
		mem_cgroup_id_get_many(swap_memcg, nr_entries - 1);
	oldid = swap_cgroup_record(entry, mem_cgroup_id(swap_memcg),
				   nr_entries);
	VM_BUG_ON_PAGE(oldid, page);
	mod_memcg_state(swap_memcg, MEMCG_SWAP, nr_entries);

	page->mem_cgroup = NULL;

	if (!mem_cgroup_is_root(memcg))
		page_counter_uncharge(&memcg->memory, nr_entries);

	if (memcg != swap_memcg) {
		if (!mem_cgroup_is_root(swap_memcg))
			page_counter_charge(&swap_memcg->memsw, nr_entries);
		page_counter_uncharge(&memcg->memsw, nr_entries);
	}

	/*
	 * Interrupts should be disabled here because the caller holds the
	 * i_pages lock which is taken with interrupts-off. It is
	 * important here to have the interrupts disabled because it is the
	 * only synchronisation we have for updating the per-CPU variables.
	 */
	VM_BUG_ON(!irqs_disabled());
	mem_cgroup_charge_statistics(memcg, page, PageTransHuge(page),
				     -nr_entries);
	memcg_check_events(memcg, page);

	if (!mem_cgroup_is_root(memcg))
		css_put_many(&memcg->css, nr_entries);
}

/**
 * mem_cgroup_try_charge_swap - try charging swap space for a page
 * @page: page being added to swap
 * @entry: swap entry to charge
 *
 * Try to charge @page's memcg for the swap space at @entry.
 *
 * Returns 0 on success, -ENOMEM on failure.
 */
int mem_cgroup_try_charge_swap(struct page *page, swp_entry_t entry)
{
	unsigned int nr_pages = hpage_nr_pages(page);
	struct page_counter *counter;
	struct mem_cgroup *memcg;
	unsigned short oldid;

	if (!cgroup_subsys_on_dfl(memory_cgrp_subsys) || !do_swap_account)
		return 0;

	memcg = page->mem_cgroup;

	/* Readahead page, never charged */
	if (!memcg)
		return 0;

	if (!entry.val) {
		memcg_memory_event(memcg, MEMCG_SWAP_FAIL);
		return 0;
	}

	memcg = mem_cgroup_id_get_online(memcg);

	if (!mem_cgroup_is_root(memcg) &&
	    !page_counter_try_charge(&memcg->swap, nr_pages, &counter)) {
		memcg_memory_event(memcg, MEMCG_SWAP_MAX);
		memcg_memory_event(memcg, MEMCG_SWAP_FAIL);
		mem_cgroup_id_put(memcg);
		return -ENOMEM;
	}

	/* Get references for the tail pages, too */
	if (nr_pages > 1)
		mem_cgroup_id_get_many(memcg, nr_pages - 1);
	oldid = swap_cgroup_record(entry, mem_cgroup_id(memcg), nr_pages);
	VM_BUG_ON_PAGE(oldid, page);
	mod_memcg_state(memcg, MEMCG_SWAP, nr_pages);

	return 0;
}

/**
 * mem_cgroup_uncharge_swap - uncharge swap space
 * @entry: swap entry to uncharge
 * @nr_pages: the amount of swap space to uncharge
 */
void mem_cgroup_uncharge_swap(swp_entry_t entry, unsigned int nr_pages)
{
	struct mem_cgroup *memcg;
	unsigned short id;

	if (!do_swap_account)
		return;

	id = swap_cgroup_record(entry, 0, nr_pages);
	rcu_read_lock();
	memcg = mem_cgroup_from_id(id);
	if (memcg) {
		if (!mem_cgroup_is_root(memcg)) {
			if (cgroup_subsys_on_dfl(memory_cgrp_subsys))
				page_counter_uncharge(&memcg->swap, nr_pages);
			else
				page_counter_uncharge(&memcg->memsw, nr_pages);
		}
		mod_memcg_state(memcg, MEMCG_SWAP, -nr_pages);
		mem_cgroup_id_put_many(memcg, nr_pages);
	}
	rcu_read_unlock();
}

long mem_cgroup_get_nr_swap_pages(struct mem_cgroup *memcg)
{
	long nr_swap_pages = get_nr_swap_pages();

	if (!do_swap_account || !cgroup_subsys_on_dfl(memory_cgrp_subsys))
		return nr_swap_pages;
	for (; memcg != root_mem_cgroup; memcg = parent_mem_cgroup(memcg))
		nr_swap_pages = min_t(long, nr_swap_pages,
				      READ_ONCE(memcg->swap.max) -
				      page_counter_read(&memcg->swap));
	return nr_swap_pages;
}

bool mem_cgroup_swap_full(struct page *page)
{
	struct mem_cgroup *memcg;

	VM_BUG_ON_PAGE(!PageLocked(page), page);

	if (vm_swap_full())
		return true;
	if (!do_swap_account || !cgroup_subsys_on_dfl(memory_cgrp_subsys))
		return false;

	memcg = page->mem_cgroup;
	if (!memcg)
		return false;

	for (; memcg != root_mem_cgroup; memcg = parent_mem_cgroup(memcg))
		if (page_counter_read(&memcg->swap) * 2 >= memcg->swap.max)
			return true;

	return false;
}

/* for remember boot option*/
#ifdef CONFIG_MEMCG_SWAP_ENABLED
static int really_do_swap_account __initdata = 1;
#else
static int really_do_swap_account __initdata;
#endif

static int __init enable_swap_account(char *s)
{
	if (!strcmp(s, "1"))
		really_do_swap_account = 1;
	else if (!strcmp(s, "0"))
		really_do_swap_account = 0;
	return 1;
}
__setup("swapaccount=", enable_swap_account);

static u64 swap_current_read(struct cgroup_subsys_state *css,
			     struct cftype *cft)
{
	struct mem_cgroup *memcg = mem_cgroup_from_css(css);

	return (u64)page_counter_read(&memcg->swap) * PAGE_SIZE;
}

static int swap_max_show(struct seq_file *m, void *v)
{
	return seq_puts_memcg_tunable(m,
		READ_ONCE(mem_cgroup_from_seq(m)->swap.max));
}

static ssize_t swap_max_write(struct kernfs_open_file *of,
			      char *buf, size_t nbytes, loff_t off)
{
	struct mem_cgroup *memcg = mem_cgroup_from_css(of_css(of));
	unsigned long max;
	int err;

	buf = strstrip(buf);
	err = page_counter_memparse(buf, "max", &max);
	if (err)
		return err;

	xchg(&memcg->swap.max, max);

	return nbytes;
}

static int swap_events_show(struct seq_file *m, void *v)
{
	struct mem_cgroup *memcg = mem_cgroup_from_seq(m);

	seq_printf(m, "max %lu\n",
		   atomic_long_read(&memcg->memory_events[MEMCG_SWAP_MAX]));
	seq_printf(m, "fail %lu\n",
		   atomic_long_read(&memcg->memory_events[MEMCG_SWAP_FAIL]));

	return 0;
}

static struct cftype swap_files[] = {
	{
		.name = "swap.current",
		.flags = CFTYPE_NOT_ON_ROOT,
		.read_u64 = swap_current_read,
	},
	{
		.name = "swap.max",
		.flags = CFTYPE_NOT_ON_ROOT,
		.seq_show = swap_max_show,
		.write = swap_max_write,
	},
	{
		.name = "swap.events",
		.flags = CFTYPE_NOT_ON_ROOT,
		.file_offset = offsetof(struct mem_cgroup, swap_events_file),
		.seq_show = swap_events_show,
	},
	{ }	/* terminate */
};

static struct cftype memsw_cgroup_files[] = {
	{
		.name = "memsw.usage_in_bytes",
		.private = MEMFILE_PRIVATE(_MEMSWAP, RES_USAGE),
		.read_u64 = mem_cgroup_read_u64,
	},
	{
		.name = "memsw.max_usage_in_bytes",
		.private = MEMFILE_PRIVATE(_MEMSWAP, RES_MAX_USAGE),
		.write = mem_cgroup_reset,
		.read_u64 = mem_cgroup_read_u64,
	},
	{
		.name = "memsw.limit_in_bytes",
		.private = MEMFILE_PRIVATE(_MEMSWAP, RES_LIMIT),
		.write = mem_cgroup_write,
		.read_u64 = mem_cgroup_read_u64,
	},
	{
		.name = "memsw.failcnt",
		.private = MEMFILE_PRIVATE(_MEMSWAP, RES_FAILCNT),
		.write = mem_cgroup_reset,
		.read_u64 = mem_cgroup_read_u64,
	},
	{ },	/* terminate */
};

static int __init mem_cgroup_swap_init(void)
{
	if (!mem_cgroup_disabled() && really_do_swap_account) {
		do_swap_account = 1;
		WARN_ON(cgroup_add_dfl_cftypes(&memory_cgrp_subsys,
					       swap_files));
		WARN_ON(cgroup_add_legacy_cftypes(&memory_cgrp_subsys,
						  memsw_cgroup_files));
	}
	return 0;
}
subsys_initcall(mem_cgroup_swap_init);

#endif /* CONFIG_MEMCG_SWAP */<|MERGE_RESOLUTION|>--- conflicted
+++ resolved
@@ -691,19 +691,12 @@
 	if (mem_cgroup_disabled())
 		return;
 
-<<<<<<< HEAD
-=======
 	__this_cpu_add(memcg->vmstats_local->stat[idx], val);
 
->>>>>>> 4b972a01
 	x = val + __this_cpu_read(memcg->vmstats_percpu->stat[idx]);
 	if (unlikely(abs(x) > MEMCG_CHARGE_BATCH)) {
 		struct mem_cgroup *mi;
 
-<<<<<<< HEAD
-		atomic_long_add(x, &memcg->vmstats_local[idx]);
-=======
->>>>>>> 4b972a01
 		for (mi = memcg; mi; mi = parent_mem_cgroup(mi))
 			atomic_long_add(x, &mi->vmstats[idx]);
 		x = 0;
@@ -713,7 +706,6 @@
 
 static struct mem_cgroup_per_node *
 parent_nodeinfo(struct mem_cgroup_per_node *pn, int nid)
-<<<<<<< HEAD
 {
 	struct mem_cgroup *parent;
 
@@ -754,11 +746,12 @@
 	__mod_memcg_state(memcg, idx, val);
 
 	/* Update lruvec */
+	__this_cpu_add(pn->lruvec_stat_local->count[idx], val);
+
 	x = val + __this_cpu_read(pn->lruvec_stat_cpu->count[idx]);
 	if (unlikely(abs(x) > MEMCG_CHARGE_BATCH)) {
 		struct mem_cgroup_per_node *pi;
 
-		atomic_long_add(x, &pn->lruvec_stat_local[idx]);
 		for (pi = pn; pi; pi = parent_nodeinfo(pi, pgdat->node_id))
 			atomic_long_add(x, &pi->lruvec_stat[idx]);
 		x = 0;
@@ -775,88 +768,17 @@
 void __count_memcg_events(struct mem_cgroup *memcg, enum vm_event_item idx,
 			  unsigned long count)
 {
-=======
-{
-	struct mem_cgroup *parent;
-
-	parent = parent_mem_cgroup(pn->memcg);
-	if (!parent)
-		return NULL;
-	return mem_cgroup_nodeinfo(parent, nid);
-}
-
-/**
- * __mod_lruvec_state - update lruvec memory statistics
- * @lruvec: the lruvec
- * @idx: the stat item
- * @val: delta to add to the counter, can be negative
- *
- * The lruvec is the intersection of the NUMA node and a cgroup. This
- * function updates the all three counters that are affected by a
- * change of state at this level: per-node, per-cgroup, per-lruvec.
- */
-void __mod_lruvec_state(struct lruvec *lruvec, enum node_stat_item idx,
-			int val)
-{
-	pg_data_t *pgdat = lruvec_pgdat(lruvec);
-	struct mem_cgroup_per_node *pn;
-	struct mem_cgroup *memcg;
-	long x;
-
-	/* Update node */
-	__mod_node_page_state(pgdat, idx, val);
+	unsigned long x;
 
 	if (mem_cgroup_disabled())
 		return;
 
-	pn = container_of(lruvec, struct mem_cgroup_per_node, lruvec);
-	memcg = pn->memcg;
-
-	/* Update memcg */
-	__mod_memcg_state(memcg, idx, val);
-
-	/* Update lruvec */
-	__this_cpu_add(pn->lruvec_stat_local->count[idx], val);
-
-	x = val + __this_cpu_read(pn->lruvec_stat_cpu->count[idx]);
-	if (unlikely(abs(x) > MEMCG_CHARGE_BATCH)) {
-		struct mem_cgroup_per_node *pi;
-
-		for (pi = pn; pi; pi = parent_nodeinfo(pi, pgdat->node_id))
-			atomic_long_add(x, &pi->lruvec_stat[idx]);
-		x = 0;
-	}
-	__this_cpu_write(pn->lruvec_stat_cpu->count[idx], x);
-}
-
-/**
- * __count_memcg_events - account VM events in a cgroup
- * @memcg: the memory cgroup
- * @idx: the event item
- * @count: the number of events that occured
- */
-void __count_memcg_events(struct mem_cgroup *memcg, enum vm_event_item idx,
-			  unsigned long count)
-{
->>>>>>> 4b972a01
-	unsigned long x;
-
-	if (mem_cgroup_disabled())
-		return;
-
-<<<<<<< HEAD
-=======
 	__this_cpu_add(memcg->vmstats_local->events[idx], count);
 
->>>>>>> 4b972a01
 	x = count + __this_cpu_read(memcg->vmstats_percpu->events[idx]);
 	if (unlikely(x > MEMCG_CHARGE_BATCH)) {
 		struct mem_cgroup *mi;
 
-<<<<<<< HEAD
-		atomic_long_add(x, &memcg->vmevents_local[idx]);
-=======
->>>>>>> 4b972a01
 		for (mi = memcg; mi; mi = parent_mem_cgroup(mi))
 			atomic_long_add(x, &mi->vmevents[idx]);
 		x = 0;
@@ -871,16 +793,12 @@
 
 static unsigned long memcg_events_local(struct mem_cgroup *memcg, int event)
 {
-<<<<<<< HEAD
-	return atomic_long_read(&memcg->vmevents_local[event]);
-=======
 	long x = 0;
 	int cpu;
 
 	for_each_possible_cpu(cpu)
 		x += per_cpu(memcg->vmstats_local->events[event], cpu);
 	return x;
->>>>>>> 4b972a01
 }
 
 static void mem_cgroup_charge_statistics(struct mem_cgroup *memcg,
@@ -2281,17 +2199,9 @@
 			long x;
 
 			x = this_cpu_xchg(memcg->vmstats_percpu->stat[i], 0);
-<<<<<<< HEAD
-			if (x) {
-				atomic_long_add(x, &memcg->vmstats_local[i]);
-				for (mi = memcg; mi; mi = parent_mem_cgroup(mi))
-					atomic_long_add(x, &memcg->vmstats[i]);
-			}
-=======
 			if (x)
 				for (mi = memcg; mi; mi = parent_mem_cgroup(mi))
 					atomic_long_add(x, &memcg->vmstats[i]);
->>>>>>> 4b972a01
 
 			if (i >= NR_VM_NODE_STAT_ITEMS)
 				continue;
@@ -2301,19 +2211,10 @@
 
 				pn = mem_cgroup_nodeinfo(memcg, nid);
 				x = this_cpu_xchg(pn->lruvec_stat_cpu->count[i], 0);
-<<<<<<< HEAD
-				if (x) {
-					atomic_long_add(x, &pn->lruvec_stat_local[i]);
-					do {
-						atomic_long_add(x, &pn->lruvec_stat[i]);
-					} while ((pn = parent_nodeinfo(pn, nid)));
-				}
-=======
 				if (x)
 					do {
 						atomic_long_add(x, &pn->lruvec_stat[i]);
 					} while ((pn = parent_nodeinfo(pn, nid)));
->>>>>>> 4b972a01
 			}
 		}
 
@@ -2321,17 +2222,9 @@
 			long x;
 
 			x = this_cpu_xchg(memcg->vmstats_percpu->events[i], 0);
-<<<<<<< HEAD
-			if (x) {
-				atomic_long_add(x, &memcg->vmevents_local[i]);
-				for (mi = memcg; mi; mi = parent_mem_cgroup(mi))
-					atomic_long_add(x, &memcg->vmevents[i]);
-			}
-=======
 			if (x)
 				for (mi = memcg; mi; mi = parent_mem_cgroup(mi))
 					atomic_long_add(x, &memcg->vmevents[i]);
->>>>>>> 4b972a01
 		}
 	}
 
@@ -4633,10 +4526,7 @@
 	for_each_node(node)
 		free_mem_cgroup_per_node_info(memcg, node);
 	free_percpu(memcg->vmstats_percpu);
-<<<<<<< HEAD
-=======
 	free_percpu(memcg->vmstats_local);
->>>>>>> 4b972a01
 	kfree(memcg);
 }
 
@@ -4665,13 +4555,10 @@
 	if (memcg->id.id < 0)
 		goto fail;
 
-<<<<<<< HEAD
-=======
 	memcg->vmstats_local = alloc_percpu(struct memcg_vmstats_percpu);
 	if (!memcg->vmstats_local)
 		goto fail;
 
->>>>>>> 4b972a01
 	memcg->vmstats_percpu = alloc_percpu(struct memcg_vmstats_percpu);
 	if (!memcg->vmstats_percpu)
 		goto fail;
