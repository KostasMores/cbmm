--- conflicted
+++ resolved
@@ -7,15 +7,11 @@
 - reg : address and length of the lpspi master registers
 - interrupt-parent : core interrupt controller
 - interrupts : lpspi interrupt
-<<<<<<< HEAD
-- clocks : lpspi clock specifier
-=======
 - clocks : lpspi clock specifier. Its number and order need to correspond to the
 	   value in clock-names.
 - clock-names : Corresponding to per clock and ipg clock in "clocks"
 		respectively. In i.MX7ULP, it only has per clk, so use CLK_DUMMY
 		to fill the "ipg" blank.
->>>>>>> 0ecfebd2
 - spi-slave : spi slave mode support. In slave mode, add this attribute without
 	      value. In master mode, remove it.
 
@@ -26,12 +22,8 @@
 	reg = <0x40290000 0x10000>;
 	interrupt-parent = <&intc>;
 	interrupts = <GIC_SPI 28 IRQ_TYPE_LEVEL_HIGH>;
-<<<<<<< HEAD
-	clocks = <&clks IMX7ULP_CLK_LPSPI2>;
-=======
 	clocks = <&clks IMX7ULP_CLK_LPSPI2>,
 		 <&clks IMX7ULP_CLK_DUMMY>;
 	clock-names = "per", "ipg";
->>>>>>> 0ecfebd2
 	spi-slave;
 };