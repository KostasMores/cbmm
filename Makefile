--- conflicted
+++ resolved
@@ -1,12 +1,7 @@
 VERSION = 2
 PATCHLEVEL = 6
-<<<<<<< HEAD
-SUBLEVEL = 33
-EXTRAVERSION =
-=======
 SUBLEVEL = 34
 EXTRAVERSION = -rc1
->>>>>>> 57d54889
 NAME = Man-Eating Seals of Antiquity
 
 # *DOCUMENTATION*
