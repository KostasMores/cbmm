--- conflicted
+++ resolved
@@ -71,8 +71,6 @@
 			  const struct net_device *dev,
 			  const char *fmt, ...);
 
-<<<<<<< HEAD
-=======
 struct ib_device;
 
 extern __printf(3, 4)
@@ -80,7 +78,6 @@
 			 const struct ib_device *ibdev,
 			 const char *fmt, ...);
 
->>>>>>> 0ecfebd2
 #define DEFINE_DYNAMIC_DEBUG_METADATA(name, fmt)		\
 	static struct _ddebug  __aligned(8)			\
 	__attribute__((section("__verbose"))) name = {		\
@@ -164,13 +161,10 @@
 	_dynamic_func_call(fmt, __dynamic_netdev_dbg,		\
 			   dev, fmt, ##__VA_ARGS__)
 
-<<<<<<< HEAD
-=======
 #define dynamic_ibdev_dbg(dev, fmt, ...)			\
 	_dynamic_func_call(fmt, __dynamic_ibdev_dbg,		\
 			   dev, fmt, ##__VA_ARGS__)
 
->>>>>>> 0ecfebd2
 #define dynamic_hex_dump(prefix_str, prefix_type, rowsize,		\
 			 groupsize, buf, len, ascii)			\
 	_dynamic_func_call_no_desc(__builtin_constant_p(prefix_str) ? prefix_str : "hexdump", \
