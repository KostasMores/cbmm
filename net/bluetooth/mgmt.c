/*
   BlueZ - Bluetooth protocol stack for Linux
   Copyright (C) 2010  Nokia Corporation

   This program is free software; you can redistribute it and/or modify
   it under the terms of the GNU General Public License version 2 as
   published by the Free Software Foundation;

   THE SOFTWARE IS PROVIDED "AS IS", WITHOUT WARRANTY OF ANY KIND, EXPRESS
   OR IMPLIED, INCLUDING BUT NOT LIMITED TO THE WARRANTIES OF MERCHANTABILITY,
   FITNESS FOR A PARTICULAR PURPOSE AND NONINFRINGEMENT OF THIRD PARTY RIGHTS.
   IN NO EVENT SHALL THE COPYRIGHT HOLDER(S) AND AUTHOR(S) BE LIABLE FOR ANY
   CLAIM, OR ANY SPECIAL INDIRECT OR CONSEQUENTIAL DAMAGES, OR ANY DAMAGES
   WHATSOEVER RESULTING FROM LOSS OF USE, DATA OR PROFITS, WHETHER IN AN
   ACTION OF CONTRACT, NEGLIGENCE OR OTHER TORTIOUS ACTION, ARISING OUT OF
   OR IN CONNECTION WITH THE USE OR PERFORMANCE OF THIS SOFTWARE.

   ALL LIABILITY, INCLUDING LIABILITY FOR INFRINGEMENT OF ANY PATENTS,
   COPYRIGHTS, TRADEMARKS OR OTHER RIGHTS, RELATING TO USE OF THIS
   SOFTWARE IS DISCLAIMED.
*/

/* Bluetooth HCI Management interface */

#include <linux/uaccess.h>
#include <asm/unaligned.h>

#include <net/bluetooth/bluetooth.h>
#include <net/bluetooth/hci_core.h>
#include <net/bluetooth/mgmt.h>

#define MGMT_VERSION	0
#define MGMT_REVISION	1

struct pending_cmd {
	struct list_head list;
	__u16 opcode;
	int index;
<<<<<<< HEAD
	void *cmd;
=======
	void *param;
>>>>>>> d762f438
	struct sock *sk;
	void *user_data;
};

LIST_HEAD(cmd_list);

static int cmd_status(struct sock *sk, u16 index, u16 cmd, u8 status)
{
	struct sk_buff *skb;
	struct mgmt_hdr *hdr;
	struct mgmt_ev_cmd_status *ev;

	BT_DBG("sock %p, index %u, cmd %u, status %u", sk, index, cmd, status);

	skb = alloc_skb(sizeof(*hdr) + sizeof(*ev), GFP_ATOMIC);
	if (!skb)
		return -ENOMEM;

	hdr = (void *) skb_put(skb, sizeof(*hdr));

	hdr->opcode = cpu_to_le16(MGMT_EV_CMD_STATUS);
	hdr->index = cpu_to_le16(index);
	hdr->len = cpu_to_le16(sizeof(*ev));

	ev = (void *) skb_put(skb, sizeof(*ev));
	ev->status = status;
	put_unaligned_le16(cmd, &ev->opcode);

	if (sock_queue_rcv_skb(sk, skb) < 0)
		kfree_skb(skb);

	return 0;
}

static int cmd_complete(struct sock *sk, u16 index, u16 cmd, void *rp,
								size_t rp_len)
{
	struct sk_buff *skb;
	struct mgmt_hdr *hdr;
	struct mgmt_ev_cmd_complete *ev;

	BT_DBG("sock %p", sk);

	skb = alloc_skb(sizeof(*hdr) + sizeof(*ev) + rp_len, GFP_ATOMIC);
	if (!skb)
		return -ENOMEM;

	hdr = (void *) skb_put(skb, sizeof(*hdr));

	hdr->opcode = cpu_to_le16(MGMT_EV_CMD_COMPLETE);
	hdr->index = cpu_to_le16(index);
	hdr->len = cpu_to_le16(sizeof(*ev) + rp_len);

	ev = (void *) skb_put(skb, sizeof(*ev) + rp_len);
	put_unaligned_le16(cmd, &ev->opcode);

	if (rp)
		memcpy(ev->data, rp, rp_len);

	if (sock_queue_rcv_skb(sk, skb) < 0)
		kfree_skb(skb);

	return 0;
}

static int read_version(struct sock *sk)
{
	struct mgmt_rp_read_version rp;

	BT_DBG("sock %p", sk);

	rp.version = MGMT_VERSION;
	put_unaligned_le16(MGMT_REVISION, &rp.revision);

	return cmd_complete(sk, MGMT_INDEX_NONE, MGMT_OP_READ_VERSION, &rp,
								sizeof(rp));
}

static int read_index_list(struct sock *sk)
{
	struct mgmt_rp_read_index_list *rp;
	struct list_head *p;
	size_t rp_len;
	u16 count;
	int i, err;

	BT_DBG("sock %p", sk);

	read_lock(&hci_dev_list_lock);

	count = 0;
	list_for_each(p, &hci_dev_list) {
		count++;
	}

	rp_len = sizeof(*rp) + (2 * count);
	rp = kmalloc(rp_len, GFP_ATOMIC);
	if (!rp) {
		read_unlock(&hci_dev_list_lock);
		return -ENOMEM;
	}

	put_unaligned_le16(count, &rp->num_controllers);

	i = 0;
	list_for_each(p, &hci_dev_list) {
		struct hci_dev *d = list_entry(p, struct hci_dev, list);

		hci_del_off_timer(d);

		set_bit(HCI_MGMT, &d->flags);

		if (test_bit(HCI_SETUP, &d->flags))
			continue;

		put_unaligned_le16(d->id, &rp->index[i++]);
		BT_DBG("Added hci%u", d->id);
	}

	read_unlock(&hci_dev_list_lock);

	err = cmd_complete(sk, MGMT_INDEX_NONE, MGMT_OP_READ_INDEX_LIST, rp,
									rp_len);

	kfree(rp);

	return err;
}

static int read_controller_info(struct sock *sk, u16 index)
{
	struct mgmt_rp_read_info rp;
	struct hci_dev *hdev;

	BT_DBG("sock %p hci%u", sk, index);

	hdev = hci_dev_get(index);
	if (!hdev)
		return cmd_status(sk, index, MGMT_OP_READ_INFO, ENODEV);

	hci_del_off_timer(hdev);

<<<<<<< HEAD
	hci_dev_lock_bh(hdev);

	set_bit(HCI_MGMT, &hdev->flags);

	rp.type = hdev->dev_type;

	rp.powered = test_bit(HCI_UP, &hdev->flags);
	rp.connectable = test_bit(HCI_PSCAN, &hdev->flags);
	rp.discoverable = test_bit(HCI_ISCAN, &hdev->flags);
	rp.pairable = test_bit(HCI_PSCAN, &hdev->flags);

	if (test_bit(HCI_AUTH, &hdev->flags))
		rp.sec_mode = 3;
	else if (hdev->ssp_mode > 0)
		rp.sec_mode = 4;
	else
		rp.sec_mode = 2;

	bacpy(&rp.bdaddr, &hdev->bdaddr);
	memcpy(rp.features, hdev->features, 8);
	memcpy(rp.dev_class, hdev->dev_class, 3);
	put_unaligned_le16(hdev->manufacturer, &rp.manufacturer);
	rp.hci_ver = hdev->hci_ver;
	put_unaligned_le16(hdev->hci_rev, &rp.hci_rev);

	hci_dev_unlock_bh(hdev);
=======
	hci_dev_lock(hdev);

	set_bit(HCI_MGMT, &hdev->flags);

	memset(&rp, 0, sizeof(rp));

	rp.type = hdev->dev_type;

	rp.powered = test_bit(HCI_UP, &hdev->flags);
	rp.connectable = test_bit(HCI_PSCAN, &hdev->flags);
	rp.discoverable = test_bit(HCI_ISCAN, &hdev->flags);
	rp.pairable = test_bit(HCI_PSCAN, &hdev->flags);

	if (test_bit(HCI_AUTH, &hdev->flags))
		rp.sec_mode = 3;
	else if (hdev->ssp_mode > 0)
		rp.sec_mode = 4;
	else
		rp.sec_mode = 2;

	bacpy(&rp.bdaddr, &hdev->bdaddr);
	memcpy(rp.features, hdev->features, 8);
	memcpy(rp.dev_class, hdev->dev_class, 3);
	put_unaligned_le16(hdev->manufacturer, &rp.manufacturer);
	rp.hci_ver = hdev->hci_ver;
	put_unaligned_le16(hdev->hci_rev, &rp.hci_rev);

	memcpy(rp.name, hdev->dev_name, sizeof(hdev->dev_name));

	hci_dev_unlock(hdev);
>>>>>>> d762f438
	hci_dev_put(hdev);

	return cmd_complete(sk, index, MGMT_OP_READ_INFO, &rp, sizeof(rp));
}

static void mgmt_pending_free(struct pending_cmd *cmd)
{
	sock_put(cmd->sk);
<<<<<<< HEAD
	kfree(cmd->cmd);
=======
	kfree(cmd->param);
>>>>>>> d762f438
	kfree(cmd);
}

static struct pending_cmd *mgmt_pending_add(struct sock *sk, u16 opcode,
						u16 index, void *data, u16 len)
{
	struct pending_cmd *cmd;

	cmd = kmalloc(sizeof(*cmd), GFP_ATOMIC);
	if (!cmd)
		return NULL;

	cmd->opcode = opcode;
	cmd->index = index;

<<<<<<< HEAD
	cmd->cmd = kmalloc(len, GFP_ATOMIC);
	if (!cmd->cmd) {
		kfree(cmd);
		return NULL;
	}

	memcpy(cmd->cmd, data, len);

	cmd->sk = sk;
	sock_hold(sk);

	list_add(&cmd->list, &cmd_list);

	return cmd;
}

static void mgmt_pending_foreach(u16 opcode, int index,
				void (*cb)(struct pending_cmd *cmd, void *data),
				void *data)
{
	struct list_head *p, *n;

	list_for_each_safe(p, n, &cmd_list) {
		struct pending_cmd *cmd;

		cmd = list_entry(p, struct pending_cmd, list);

		if (cmd->opcode != opcode)
			continue;

		if (index >= 0 && cmd->index != index)
			continue;

		cb(cmd, data);
	}
}

static struct pending_cmd *mgmt_pending_find(u16 opcode, int index)
{
	struct list_head *p;

	list_for_each(p, &cmd_list) {
		struct pending_cmd *cmd;

		cmd = list_entry(p, struct pending_cmd, list);

		if (cmd->opcode != opcode)
			continue;

		if (index >= 0 && cmd->index != index)
			continue;

		return cmd;
	}

	return NULL;
}

static void mgmt_pending_remove(struct pending_cmd *cmd)
{
	list_del(&cmd->list);
	mgmt_pending_free(cmd);
}

static int set_powered(struct sock *sk, u16 index, unsigned char *data, u16 len)
{
	struct mgmt_mode *cp;
	struct hci_dev *hdev;
	struct pending_cmd *cmd;
	int err, up;

	cp = (void *) data;

	BT_DBG("request for hci%u", index);

	if (len != sizeof(*cp))
		return cmd_status(sk, index, MGMT_OP_SET_POWERED, EINVAL);

	hdev = hci_dev_get(index);
	if (!hdev)
		return cmd_status(sk, index, MGMT_OP_SET_POWERED, ENODEV);

	hci_dev_lock_bh(hdev);

	up = test_bit(HCI_UP, &hdev->flags);
	if ((cp->val && up) || (!cp->val && !up)) {
		err = cmd_status(sk, index, MGMT_OP_SET_POWERED, EALREADY);
		goto failed;
	}

	if (mgmt_pending_find(MGMT_OP_SET_POWERED, index)) {
		err = cmd_status(sk, index, MGMT_OP_SET_POWERED, EBUSY);
		goto failed;
	}

=======
	cmd->param = kmalloc(len, GFP_ATOMIC);
	if (!cmd->param) {
		kfree(cmd);
		return NULL;
	}

	if (data)
		memcpy(cmd->param, data, len);

	cmd->sk = sk;
	sock_hold(sk);

	list_add(&cmd->list, &cmd_list);

	return cmd;
}

static void mgmt_pending_foreach(u16 opcode, int index,
				void (*cb)(struct pending_cmd *cmd, void *data),
				void *data)
{
	struct list_head *p, *n;

	list_for_each_safe(p, n, &cmd_list) {
		struct pending_cmd *cmd;

		cmd = list_entry(p, struct pending_cmd, list);

		if (cmd->opcode != opcode)
			continue;

		if (index >= 0 && cmd->index != index)
			continue;

		cb(cmd, data);
	}
}

static struct pending_cmd *mgmt_pending_find(u16 opcode, int index)
{
	struct list_head *p;

	list_for_each(p, &cmd_list) {
		struct pending_cmd *cmd;

		cmd = list_entry(p, struct pending_cmd, list);

		if (cmd->opcode != opcode)
			continue;

		if (index >= 0 && cmd->index != index)
			continue;

		return cmd;
	}

	return NULL;
}

static void mgmt_pending_remove(struct pending_cmd *cmd)
{
	list_del(&cmd->list);
	mgmt_pending_free(cmd);
}

static int set_powered(struct sock *sk, u16 index, unsigned char *data, u16 len)
{
	struct mgmt_mode *cp;
	struct hci_dev *hdev;
	struct pending_cmd *cmd;
	int err, up;

	cp = (void *) data;

	BT_DBG("request for hci%u", index);

	if (len != sizeof(*cp))
		return cmd_status(sk, index, MGMT_OP_SET_POWERED, EINVAL);

	hdev = hci_dev_get(index);
	if (!hdev)
		return cmd_status(sk, index, MGMT_OP_SET_POWERED, ENODEV);

	hci_dev_lock(hdev);

	up = test_bit(HCI_UP, &hdev->flags);
	if ((cp->val && up) || (!cp->val && !up)) {
		err = cmd_status(sk, index, MGMT_OP_SET_POWERED, EALREADY);
		goto failed;
	}

	if (mgmt_pending_find(MGMT_OP_SET_POWERED, index)) {
		err = cmd_status(sk, index, MGMT_OP_SET_POWERED, EBUSY);
		goto failed;
	}

>>>>>>> d762f438
	cmd = mgmt_pending_add(sk, MGMT_OP_SET_POWERED, index, data, len);
	if (!cmd) {
		err = -ENOMEM;
		goto failed;
	}

	if (cp->val)
		queue_work(hdev->workqueue, &hdev->power_on);
	else
		queue_work(hdev->workqueue, &hdev->power_off);

	err = 0;

failed:
<<<<<<< HEAD
	hci_dev_unlock_bh(hdev);
=======
	hci_dev_unlock(hdev);
>>>>>>> d762f438
	hci_dev_put(hdev);
	return err;
}

static int set_discoverable(struct sock *sk, u16 index, unsigned char *data,
									u16 len)
{
	struct mgmt_mode *cp;
	struct hci_dev *hdev;
	struct pending_cmd *cmd;
	u8 scan;
	int err;

	cp = (void *) data;

	BT_DBG("request for hci%u", index);

	if (len != sizeof(*cp))
		return cmd_status(sk, index, MGMT_OP_SET_DISCOVERABLE, EINVAL);

	hdev = hci_dev_get(index);
	if (!hdev)
		return cmd_status(sk, index, MGMT_OP_SET_DISCOVERABLE, ENODEV);

<<<<<<< HEAD
	hci_dev_lock_bh(hdev);
=======
	hci_dev_lock(hdev);
>>>>>>> d762f438

	if (!test_bit(HCI_UP, &hdev->flags)) {
		err = cmd_status(sk, index, MGMT_OP_SET_DISCOVERABLE, ENETDOWN);
		goto failed;
	}

	if (mgmt_pending_find(MGMT_OP_SET_DISCOVERABLE, index) ||
			mgmt_pending_find(MGMT_OP_SET_CONNECTABLE, index)) {
		err = cmd_status(sk, index, MGMT_OP_SET_DISCOVERABLE, EBUSY);
		goto failed;
	}

	if (cp->val == test_bit(HCI_ISCAN, &hdev->flags) &&
					test_bit(HCI_PSCAN, &hdev->flags)) {
		err = cmd_status(sk, index, MGMT_OP_SET_DISCOVERABLE, EALREADY);
		goto failed;
	}

	cmd = mgmt_pending_add(sk, MGMT_OP_SET_DISCOVERABLE, index, data, len);
	if (!cmd) {
		err = -ENOMEM;
		goto failed;
	}

	scan = SCAN_PAGE;

	if (cp->val)
		scan |= SCAN_INQUIRY;

	err = hci_send_cmd(hdev, HCI_OP_WRITE_SCAN_ENABLE, 1, &scan);
	if (err < 0)
		mgmt_pending_remove(cmd);

failed:
<<<<<<< HEAD
	hci_dev_unlock_bh(hdev);
=======
	hci_dev_unlock(hdev);
>>>>>>> d762f438
	hci_dev_put(hdev);

	return err;
}

static int set_connectable(struct sock *sk, u16 index, unsigned char *data,
									u16 len)
{
	struct mgmt_mode *cp;
	struct hci_dev *hdev;
	struct pending_cmd *cmd;
	u8 scan;
	int err;

	cp = (void *) data;

	BT_DBG("request for hci%u", index);

	if (len != sizeof(*cp))
		return cmd_status(sk, index, MGMT_OP_SET_CONNECTABLE, EINVAL);

	hdev = hci_dev_get(index);
	if (!hdev)
		return cmd_status(sk, index, MGMT_OP_SET_CONNECTABLE, ENODEV);

<<<<<<< HEAD
	hci_dev_lock_bh(hdev);
=======
	hci_dev_lock(hdev);
>>>>>>> d762f438

	if (!test_bit(HCI_UP, &hdev->flags)) {
		err = cmd_status(sk, index, MGMT_OP_SET_CONNECTABLE, ENETDOWN);
		goto failed;
	}

	if (mgmt_pending_find(MGMT_OP_SET_DISCOVERABLE, index) ||
			mgmt_pending_find(MGMT_OP_SET_CONNECTABLE, index)) {
		err = cmd_status(sk, index, MGMT_OP_SET_CONNECTABLE, EBUSY);
		goto failed;
	}

	if (cp->val == test_bit(HCI_PSCAN, &hdev->flags)) {
		err = cmd_status(sk, index, MGMT_OP_SET_CONNECTABLE, EALREADY);
		goto failed;
	}

	cmd = mgmt_pending_add(sk, MGMT_OP_SET_CONNECTABLE, index, data, len);
	if (!cmd) {
		err = -ENOMEM;
		goto failed;
	}

	if (cp->val)
		scan = SCAN_PAGE;
	else
		scan = 0;

	err = hci_send_cmd(hdev, HCI_OP_WRITE_SCAN_ENABLE, 1, &scan);
	if (err < 0)
		mgmt_pending_remove(cmd);

failed:
<<<<<<< HEAD
	hci_dev_unlock_bh(hdev);
=======
	hci_dev_unlock(hdev);
>>>>>>> d762f438
	hci_dev_put(hdev);

	return err;
}

static int mgmt_event(u16 event, u16 index, void *data, u16 data_len,
							struct sock *skip_sk)
{
	struct sk_buff *skb;
	struct mgmt_hdr *hdr;

	skb = alloc_skb(sizeof(*hdr) + data_len, GFP_ATOMIC);
	if (!skb)
		return -ENOMEM;

	bt_cb(skb)->channel = HCI_CHANNEL_CONTROL;

	hdr = (void *) skb_put(skb, sizeof(*hdr));
	hdr->opcode = cpu_to_le16(event);
	hdr->index = cpu_to_le16(index);
	hdr->len = cpu_to_le16(data_len);

	if (data)
		memcpy(skb_put(skb, data_len), data, data_len);

	hci_send_to_sock(NULL, skb, skip_sk);
	kfree_skb(skb);

	return 0;
}

static int send_mode_rsp(struct sock *sk, u16 opcode, u16 index, u8 val)
{
	struct mgmt_mode rp;

	rp.val = val;

	return cmd_complete(sk, index, opcode, &rp, sizeof(rp));
}

static int set_pairable(struct sock *sk, u16 index, unsigned char *data,
									u16 len)
{
	struct mgmt_mode *cp, ev;
	struct hci_dev *hdev;
	int err;

	cp = (void *) data;

	BT_DBG("request for hci%u", index);

	if (len != sizeof(*cp))
		return cmd_status(sk, index, MGMT_OP_SET_PAIRABLE, EINVAL);

	hdev = hci_dev_get(index);
	if (!hdev)
		return cmd_status(sk, index, MGMT_OP_SET_PAIRABLE, ENODEV);

<<<<<<< HEAD
	hci_dev_lock_bh(hdev);
=======
	hci_dev_lock(hdev);
>>>>>>> d762f438

	if (cp->val)
		set_bit(HCI_PAIRABLE, &hdev->flags);
	else
		clear_bit(HCI_PAIRABLE, &hdev->flags);

	err = send_mode_rsp(sk, MGMT_OP_SET_PAIRABLE, index, cp->val);
	if (err < 0)
		goto failed;

	ev.val = cp->val;

	err = mgmt_event(MGMT_EV_PAIRABLE, index, &ev, sizeof(ev), sk);

failed:
<<<<<<< HEAD
	hci_dev_unlock_bh(hdev);
=======
	hci_dev_unlock(hdev);
>>>>>>> d762f438
	hci_dev_put(hdev);

	return err;
}

<<<<<<< HEAD
static u8 get_service_classes(struct hci_dev *hdev)
{
	struct list_head *p;
	u8 val = 0;

	list_for_each(p, &hdev->uuids) {
		struct bt_uuid *uuid = list_entry(p, struct bt_uuid, list);

		val |= uuid->svc_hint;
	}

	return val;
}

static int update_class(struct hci_dev *hdev)
{
	u8 cod[3];

	BT_DBG("%s", hdev->name);

	if (test_bit(HCI_SERVICE_CACHE, &hdev->flags))
		return 0;

	cod[0] = hdev->minor_class;
	cod[1] = hdev->major_class;
	cod[2] = get_service_classes(hdev);

	if (memcmp(cod, hdev->dev_class, 3) == 0)
		return 0;

	return hci_send_cmd(hdev, HCI_OP_WRITE_CLASS_OF_DEV, sizeof(cod), cod);
}

static int add_uuid(struct sock *sk, u16 index, unsigned char *data, u16 len)
{
	struct mgmt_cp_add_uuid *cp;
	struct hci_dev *hdev;
	struct bt_uuid *uuid;
	int err;

	cp = (void *) data;

	BT_DBG("request for hci%u", index);

	if (len != sizeof(*cp))
		return cmd_status(sk, index, MGMT_OP_ADD_UUID, EINVAL);

	hdev = hci_dev_get(index);
	if (!hdev)
		return cmd_status(sk, index, MGMT_OP_ADD_UUID, ENODEV);

	hci_dev_lock_bh(hdev);

	uuid = kmalloc(sizeof(*uuid), GFP_ATOMIC);
	if (!uuid) {
		err = -ENOMEM;
		goto failed;
	}

	memcpy(uuid->uuid, cp->uuid, 16);
	uuid->svc_hint = cp->svc_hint;

	list_add(&uuid->list, &hdev->uuids);

	err = update_class(hdev);
	if (err < 0)
		goto failed;

	err = cmd_complete(sk, index, MGMT_OP_ADD_UUID, NULL, 0);

failed:
	hci_dev_unlock_bh(hdev);
	hci_dev_put(hdev);

	return err;
}

static int remove_uuid(struct sock *sk, u16 index, unsigned char *data, u16 len)
{
	struct list_head *p, *n;
	struct mgmt_cp_remove_uuid *cp;
	struct hci_dev *hdev;
	u8 bt_uuid_any[] = { 0, 0, 0, 0, 0, 0, 0, 0, 0, 0, 0, 0, 0, 0, 0, 0 };
	int err, found;

	cp = (void *) data;

	BT_DBG("request for hci%u", index);

	if (len != sizeof(*cp))
		return cmd_status(sk, index, MGMT_OP_REMOVE_UUID, EINVAL);

	hdev = hci_dev_get(index);
	if (!hdev)
		return cmd_status(sk, index, MGMT_OP_REMOVE_UUID, ENODEV);

	hci_dev_lock_bh(hdev);

	if (memcmp(cp->uuid, bt_uuid_any, 16) == 0) {
		err = hci_uuids_clear(hdev);
		goto unlock;
	}

	found = 0;

	list_for_each_safe(p, n, &hdev->uuids) {
		struct bt_uuid *match = list_entry(p, struct bt_uuid, list);

		if (memcmp(match->uuid, cp->uuid, 16) != 0)
			continue;

		list_del(&match->list);
		found++;
	}

	if (found == 0) {
		err = cmd_status(sk, index, MGMT_OP_REMOVE_UUID, ENOENT);
		goto unlock;
	}

	err = update_class(hdev);
	if (err < 0)
		goto unlock;

	err = cmd_complete(sk, index, MGMT_OP_REMOVE_UUID, NULL, 0);

unlock:
	hci_dev_unlock_bh(hdev);
	hci_dev_put(hdev);

	return err;
}

static int set_dev_class(struct sock *sk, u16 index, unsigned char *data,
									u16 len)
{
	struct hci_dev *hdev;
	struct mgmt_cp_set_dev_class *cp;
	int err;

	cp = (void *) data;

	BT_DBG("request for hci%u", index);

	if (len != sizeof(*cp))
		return cmd_status(sk, index, MGMT_OP_SET_DEV_CLASS, EINVAL);

	hdev = hci_dev_get(index);
	if (!hdev)
		return cmd_status(sk, index, MGMT_OP_SET_DEV_CLASS, ENODEV);

	hci_dev_lock_bh(hdev);

	hdev->major_class = cp->major;
	hdev->minor_class = cp->minor;

	err = update_class(hdev);

	if (err == 0)
		err = cmd_complete(sk, index, MGMT_OP_SET_DEV_CLASS, NULL, 0);

	hci_dev_unlock_bh(hdev);
	hci_dev_put(hdev);

	return err;
}

static int set_service_cache(struct sock *sk, u16 index,  unsigned char *data,
									u16 len)
{
	struct hci_dev *hdev;
	struct mgmt_cp_set_service_cache *cp;
	int err;

	cp = (void *) data;

	if (len != sizeof(*cp))
		return cmd_status(sk, index, MGMT_OP_SET_SERVICE_CACHE, EINVAL);

	hdev = hci_dev_get(index);
	if (!hdev)
		return cmd_status(sk, index, MGMT_OP_SET_SERVICE_CACHE, ENODEV);

	hci_dev_lock_bh(hdev);

	BT_DBG("hci%u enable %d", index, cp->enable);

	if (cp->enable) {
		set_bit(HCI_SERVICE_CACHE, &hdev->flags);
		err = 0;
	} else {
		clear_bit(HCI_SERVICE_CACHE, &hdev->flags);
		err = update_class(hdev);
	}

	if (err == 0)
		err = cmd_complete(sk, index, MGMT_OP_SET_SERVICE_CACHE, NULL,
									0);

	hci_dev_unlock_bh(hdev);
	hci_dev_put(hdev);

	return err;
}

static int load_keys(struct sock *sk, u16 index, unsigned char *data, u16 len)
{
	struct hci_dev *hdev;
	struct mgmt_cp_load_keys *cp;
	u16 key_count, expected_len;
	int i;

	cp = (void *) data;

	if (len < sizeof(*cp))
		return -EINVAL;

	key_count = get_unaligned_le16(&cp->key_count);

	expected_len = sizeof(*cp) + key_count * sizeof(struct mgmt_key_info);
	if (expected_len != len) {
		BT_ERR("load_keys: expected %u bytes, got %u bytes",
							len, expected_len);
		return -EINVAL;
	}

	hdev = hci_dev_get(index);
	if (!hdev)
		return cmd_status(sk, index, MGMT_OP_LOAD_KEYS, ENODEV);

	BT_DBG("hci%u debug_keys %u key_count %u", index, cp->debug_keys,
								key_count);

	hci_dev_lock_bh(hdev);

	hci_link_keys_clear(hdev);

	set_bit(HCI_LINK_KEYS, &hdev->flags);

	if (cp->debug_keys)
		set_bit(HCI_DEBUG_KEYS, &hdev->flags);
	else
		clear_bit(HCI_DEBUG_KEYS, &hdev->flags);

	for (i = 0; i < key_count; i++) {
		struct mgmt_key_info *key = &cp->keys[i];

		hci_add_link_key(hdev, 0, &key->bdaddr, key->val, key->type,
								key->pin_len);
	}

	hci_dev_unlock_bh(hdev);
	hci_dev_put(hdev);

	return 0;
}

static int remove_key(struct sock *sk, u16 index, unsigned char *data, u16 len)
{
	struct hci_dev *hdev;
	struct mgmt_cp_remove_key *cp;
	struct hci_conn *conn;
	int err;

	cp = (void *) data;

	if (len != sizeof(*cp))
		return cmd_status(sk, index, MGMT_OP_REMOVE_KEY, EINVAL);

	hdev = hci_dev_get(index);
	if (!hdev)
		return cmd_status(sk, index, MGMT_OP_REMOVE_KEY, ENODEV);

	hci_dev_lock_bh(hdev);

	err = hci_remove_link_key(hdev, &cp->bdaddr);
	if (err < 0) {
		err = cmd_status(sk, index, MGMT_OP_REMOVE_KEY, -err);
		goto unlock;
	}

	err = 0;

	if (!test_bit(HCI_UP, &hdev->flags) || !cp->disconnect)
		goto unlock;

	conn = hci_conn_hash_lookup_ba(hdev, ACL_LINK, &cp->bdaddr);
	if (conn) {
		struct hci_cp_disconnect dc;

		put_unaligned_le16(conn->handle, &dc.handle);
		dc.reason = 0x13; /* Remote User Terminated Connection */
		err = hci_send_cmd(hdev, HCI_OP_DISCONNECT, 0, NULL);
	}

unlock:
	hci_dev_unlock_bh(hdev);
	hci_dev_put(hdev);

	return err;
}

static int disconnect(struct sock *sk, u16 index, unsigned char *data, u16 len)
{
	struct hci_dev *hdev;
	struct mgmt_cp_disconnect *cp;
	struct hci_cp_disconnect dc;
	struct pending_cmd *cmd;
	struct hci_conn *conn;
	int err;

	BT_DBG("");

	cp = (void *) data;

	if (len != sizeof(*cp))
		return cmd_status(sk, index, MGMT_OP_DISCONNECT, EINVAL);

	hdev = hci_dev_get(index);
	if (!hdev)
		return cmd_status(sk, index, MGMT_OP_DISCONNECT, ENODEV);

	hci_dev_lock_bh(hdev);

	if (!test_bit(HCI_UP, &hdev->flags)) {
		err = cmd_status(sk, index, MGMT_OP_DISCONNECT, ENETDOWN);
		goto failed;
	}

	if (mgmt_pending_find(MGMT_OP_DISCONNECT, index)) {
		err = cmd_status(sk, index, MGMT_OP_DISCONNECT, EBUSY);
		goto failed;
	}

	conn = hci_conn_hash_lookup_ba(hdev, ACL_LINK, &cp->bdaddr);
	if (!conn) {
		err = cmd_status(sk, index, MGMT_OP_DISCONNECT, ENOTCONN);
		goto failed;
	}

	cmd = mgmt_pending_add(sk, MGMT_OP_DISCONNECT, index, data, len);
	if (!cmd) {
		err = -ENOMEM;
		goto failed;
	}

	put_unaligned_le16(conn->handle, &dc.handle);
	dc.reason = 0x13; /* Remote User Terminated Connection */

	err = hci_send_cmd(hdev, HCI_OP_DISCONNECT, sizeof(dc), &dc);
	if (err < 0)
		mgmt_pending_remove(cmd);

failed:
	hci_dev_unlock_bh(hdev);
	hci_dev_put(hdev);

	return err;
}

static int get_connections(struct sock *sk, u16 index)
{
	struct mgmt_rp_get_connections *rp;
	struct hci_dev *hdev;
	struct list_head *p;
	size_t rp_len;
	u16 count;
	int i, err;

	BT_DBG("");

	hdev = hci_dev_get(index);
	if (!hdev)
		return cmd_status(sk, index, MGMT_OP_GET_CONNECTIONS, ENODEV);

	hci_dev_lock_bh(hdev);

	count = 0;
	list_for_each(p, &hdev->conn_hash.list) {
		count++;
	}

	rp_len = sizeof(*rp) + (count * sizeof(bdaddr_t));
	rp = kmalloc(rp_len, GFP_ATOMIC);
	if (!rp) {
		err = -ENOMEM;
		goto unlock;
	}

	put_unaligned_le16(count, &rp->conn_count);

	read_lock(&hci_dev_list_lock);

	i = 0;
	list_for_each(p, &hdev->conn_hash.list) {
		struct hci_conn *c = list_entry(p, struct hci_conn, list);

		bacpy(&rp->conn[i++], &c->dst);
	}

	read_unlock(&hci_dev_list_lock);

	err = cmd_complete(sk, index, MGMT_OP_GET_CONNECTIONS, rp, rp_len);

unlock:
	kfree(rp);
	hci_dev_unlock_bh(hdev);
	hci_dev_put(hdev);
	return err;
}

static int pin_code_reply(struct sock *sk, u16 index, unsigned char *data,
									u16 len)
{
	struct hci_dev *hdev;
	struct mgmt_cp_pin_code_reply *cp;
	struct hci_cp_pin_code_reply reply;
	struct pending_cmd *cmd;
	int err;

	BT_DBG("");

	cp = (void *) data;

	if (len != sizeof(*cp))
		return cmd_status(sk, index, MGMT_OP_PIN_CODE_REPLY, EINVAL);

	hdev = hci_dev_get(index);
	if (!hdev)
		return cmd_status(sk, index, MGMT_OP_PIN_CODE_REPLY, ENODEV);

	hci_dev_lock_bh(hdev);

	if (!test_bit(HCI_UP, &hdev->flags)) {
		err = cmd_status(sk, index, MGMT_OP_PIN_CODE_REPLY, ENETDOWN);
		goto failed;
	}

	cmd = mgmt_pending_add(sk, MGMT_OP_PIN_CODE_REPLY, index, data, len);
	if (!cmd) {
		err = -ENOMEM;
		goto failed;
	}

	bacpy(&reply.bdaddr, &cp->bdaddr);
	reply.pin_len = cp->pin_len;
	memcpy(reply.pin_code, cp->pin_code, 16);

	err = hci_send_cmd(hdev, HCI_OP_PIN_CODE_REPLY, sizeof(reply), &reply);
	if (err < 0)
		mgmt_pending_remove(cmd);

failed:
	hci_dev_unlock_bh(hdev);
	hci_dev_put(hdev);

	return err;
}

static int pin_code_neg_reply(struct sock *sk, u16 index, unsigned char *data,
									u16 len)
{
	struct hci_dev *hdev;
	struct mgmt_cp_pin_code_neg_reply *cp;
	struct pending_cmd *cmd;
	int err;

	BT_DBG("");

	cp = (void *) data;

	if (len != sizeof(*cp))
		return cmd_status(sk, index, MGMT_OP_PIN_CODE_NEG_REPLY,
									EINVAL);

	hdev = hci_dev_get(index);
	if (!hdev)
		return cmd_status(sk, index, MGMT_OP_PIN_CODE_NEG_REPLY,
									ENODEV);

	hci_dev_lock_bh(hdev);

	if (!test_bit(HCI_UP, &hdev->flags)) {
		err = cmd_status(sk, index, MGMT_OP_PIN_CODE_NEG_REPLY,
								ENETDOWN);
		goto failed;
	}

	cmd = mgmt_pending_add(sk, MGMT_OP_PIN_CODE_NEG_REPLY, index,
								data, len);
	if (!cmd) {
		err = -ENOMEM;
		goto failed;
	}

	err = hci_send_cmd(hdev, HCI_OP_PIN_CODE_NEG_REPLY, sizeof(cp->bdaddr),
								&cp->bdaddr);
	if (err < 0)
		mgmt_pending_remove(cmd);

failed:
	hci_dev_unlock_bh(hdev);
	hci_dev_put(hdev);

	return err;
}

static int set_io_capability(struct sock *sk, u16 index, unsigned char *data,
									u16 len)
{
	struct hci_dev *hdev;
	struct mgmt_cp_set_io_capability *cp;

	BT_DBG("");

	cp = (void *) data;

	if (len != sizeof(*cp))
		return cmd_status(sk, index, MGMT_OP_SET_IO_CAPABILITY, EINVAL);

	hdev = hci_dev_get(index);
	if (!hdev)
		return cmd_status(sk, index, MGMT_OP_SET_IO_CAPABILITY, ENODEV);

	hci_dev_lock_bh(hdev);

	hdev->io_capability = cp->io_capability;

	BT_DBG("%s IO capability set to 0x%02x", hdev->name,
							hdev->io_capability);

	hci_dev_unlock_bh(hdev);
	hci_dev_put(hdev);

	return cmd_complete(sk, index, MGMT_OP_SET_IO_CAPABILITY, NULL, 0);
}

static inline struct pending_cmd *find_pairing(struct hci_conn *conn)
{
	struct hci_dev *hdev = conn->hdev;
	struct list_head *p;

	list_for_each(p, &cmd_list) {
		struct pending_cmd *cmd;

		cmd = list_entry(p, struct pending_cmd, list);

		if (cmd->opcode != MGMT_OP_PAIR_DEVICE)
			continue;

		if (cmd->index != hdev->id)
			continue;

		if (cmd->user_data != conn)
			continue;

		return cmd;
	}

	return NULL;
}

static void pairing_complete(struct pending_cmd *cmd, u8 status)
{
	struct mgmt_rp_pair_device rp;
	struct hci_conn *conn = cmd->user_data;

	bacpy(&rp.bdaddr, &conn->dst);
	rp.status = status;

	cmd_complete(cmd->sk, cmd->index, MGMT_OP_PAIR_DEVICE, &rp, sizeof(rp));

	/* So we don't get further callbacks for this connection */
	conn->connect_cfm_cb = NULL;
	conn->security_cfm_cb = NULL;
	conn->disconn_cfm_cb = NULL;

	hci_conn_put(conn);

	mgmt_pending_remove(cmd);
}

static void pairing_complete_cb(struct hci_conn *conn, u8 status)
{
	struct pending_cmd *cmd;

	BT_DBG("status %u", status);

	cmd = find_pairing(conn);
	if (!cmd) {
		BT_DBG("Unable to find a pending command");
		return;
	}

	pairing_complete(cmd, status);
}

static int pair_device(struct sock *sk, u16 index, unsigned char *data, u16 len)
{
	struct hci_dev *hdev;
	struct mgmt_cp_pair_device *cp;
	struct pending_cmd *cmd;
	u8 sec_level, auth_type;
	struct hci_conn *conn;
	int err;

	BT_DBG("");

	cp = (void *) data;

	if (len != sizeof(*cp))
		return cmd_status(sk, index, MGMT_OP_PAIR_DEVICE, EINVAL);

	hdev = hci_dev_get(index);
	if (!hdev)
		return cmd_status(sk, index, MGMT_OP_PAIR_DEVICE, ENODEV);

	hci_dev_lock_bh(hdev);

	if (cp->io_cap == 0x03) {
		sec_level = BT_SECURITY_MEDIUM;
		auth_type = HCI_AT_DEDICATED_BONDING;
	} else {
		sec_level = BT_SECURITY_HIGH;
		auth_type = HCI_AT_DEDICATED_BONDING_MITM;
	}

	conn = hci_connect(hdev, ACL_LINK, &cp->bdaddr, sec_level, auth_type);
	if (IS_ERR(conn)) {
		err = PTR_ERR(conn);
		goto unlock;
	}

	if (conn->connect_cfm_cb) {
		hci_conn_put(conn);
		err = cmd_status(sk, index, MGMT_OP_PAIR_DEVICE, EBUSY);
		goto unlock;
	}

	cmd = mgmt_pending_add(sk, MGMT_OP_PAIR_DEVICE, index, data, len);
	if (!cmd) {
		err = -ENOMEM;
		hci_conn_put(conn);
		goto unlock;
	}

	conn->connect_cfm_cb = pairing_complete_cb;
	conn->security_cfm_cb = pairing_complete_cb;
	conn->disconn_cfm_cb = pairing_complete_cb;
	conn->io_capability = cp->io_cap;
	cmd->user_data = conn;

	if (conn->state == BT_CONNECTED &&
				hci_conn_security(conn, sec_level, auth_type))
		pairing_complete(cmd, 0);

	err = 0;

unlock:
	hci_dev_unlock_bh(hdev);
	hci_dev_put(hdev);

	return err;
}

static int user_confirm_reply(struct sock *sk, u16 index, unsigned char *data,
							u16 len, int success)
{
	struct mgmt_cp_user_confirm_reply *cp = (void *) data;
	u16 mgmt_op, hci_op;
	struct pending_cmd *cmd;
	struct hci_dev *hdev;
	int err;

	BT_DBG("");

	if (success) {
		mgmt_op = MGMT_OP_USER_CONFIRM_REPLY;
		hci_op = HCI_OP_USER_CONFIRM_REPLY;
	} else {
		mgmt_op = MGMT_OP_USER_CONFIRM_NEG_REPLY;
		hci_op = HCI_OP_USER_CONFIRM_NEG_REPLY;
	}

	if (len != sizeof(*cp))
		return cmd_status(sk, index, mgmt_op, EINVAL);

	hdev = hci_dev_get(index);
	if (!hdev)
		return cmd_status(sk, index, mgmt_op, ENODEV);

	hci_dev_lock_bh(hdev);

	if (!test_bit(HCI_UP, &hdev->flags)) {
		err = cmd_status(sk, index, mgmt_op, ENETDOWN);
		goto failed;
	}

	cmd = mgmt_pending_add(sk, mgmt_op, index, data, len);
	if (!cmd) {
		err = -ENOMEM;
		goto failed;
	}

	err = hci_send_cmd(hdev, hci_op, sizeof(cp->bdaddr), &cp->bdaddr);
	if (err < 0)
		mgmt_pending_remove(cmd);

failed:
	hci_dev_unlock_bh(hdev);
	hci_dev_put(hdev);

	return err;
}

int mgmt_control(struct sock *sk, struct msghdr *msg, size_t msglen)
{
	unsigned char *buf;
	struct mgmt_hdr *hdr;
	u16 opcode, index, len;
	int err;

	BT_DBG("got %zu bytes", msglen);

	if (msglen < sizeof(*hdr))
		return -EINVAL;

	buf = kmalloc(msglen, GFP_ATOMIC);
	if (!buf)
		return -ENOMEM;

	if (memcpy_fromiovec(buf, msg->msg_iov, msglen)) {
		err = -EFAULT;
		goto done;
	}

	hdr = (struct mgmt_hdr *) buf;
	opcode = get_unaligned_le16(&hdr->opcode);
	index = get_unaligned_le16(&hdr->index);
	len = get_unaligned_le16(&hdr->len);

	if (len != msglen - sizeof(*hdr)) {
		err = -EINVAL;
		goto done;
	}

	switch (opcode) {
	case MGMT_OP_READ_VERSION:
		err = read_version(sk);
		break;
	case MGMT_OP_READ_INDEX_LIST:
		err = read_index_list(sk);
		break;
	case MGMT_OP_READ_INFO:
		err = read_controller_info(sk, index);
		break;
	case MGMT_OP_SET_POWERED:
		err = set_powered(sk, index, buf + sizeof(*hdr), len);
		break;
	case MGMT_OP_SET_DISCOVERABLE:
		err = set_discoverable(sk, index, buf + sizeof(*hdr), len);
		break;
	case MGMT_OP_SET_CONNECTABLE:
		err = set_connectable(sk, index, buf + sizeof(*hdr), len);
		break;
	case MGMT_OP_SET_PAIRABLE:
		err = set_pairable(sk, index, buf + sizeof(*hdr), len);
		break;
	case MGMT_OP_ADD_UUID:
		err = add_uuid(sk, index, buf + sizeof(*hdr), len);
		break;
	case MGMT_OP_REMOVE_UUID:
		err = remove_uuid(sk, index, buf + sizeof(*hdr), len);
		break;
	case MGMT_OP_SET_DEV_CLASS:
		err = set_dev_class(sk, index, buf + sizeof(*hdr), len);
		break;
	case MGMT_OP_SET_SERVICE_CACHE:
		err = set_service_cache(sk, index, buf + sizeof(*hdr), len);
		break;
	case MGMT_OP_LOAD_KEYS:
		err = load_keys(sk, index, buf + sizeof(*hdr), len);
		break;
	case MGMT_OP_REMOVE_KEY:
		err = remove_key(sk, index, buf + sizeof(*hdr), len);
		break;
	case MGMT_OP_DISCONNECT:
		err = disconnect(sk, index, buf + sizeof(*hdr), len);
		break;
	case MGMT_OP_GET_CONNECTIONS:
		err = get_connections(sk, index);
		break;
	case MGMT_OP_PIN_CODE_REPLY:
		err = pin_code_reply(sk, index, buf + sizeof(*hdr), len);
		break;
	case MGMT_OP_PIN_CODE_NEG_REPLY:
		err = pin_code_neg_reply(sk, index, buf + sizeof(*hdr), len);
		break;
	case MGMT_OP_SET_IO_CAPABILITY:
		err = set_io_capability(sk, index, buf + sizeof(*hdr), len);
		break;
	case MGMT_OP_PAIR_DEVICE:
		err = pair_device(sk, index, buf + sizeof(*hdr), len);
		break;
	case MGMT_OP_USER_CONFIRM_REPLY:
		err = user_confirm_reply(sk, index, buf + sizeof(*hdr), len, 1);
		break;
	case MGMT_OP_USER_CONFIRM_NEG_REPLY:
		err = user_confirm_reply(sk, index, buf + sizeof(*hdr), len, 0);
		break;
	default:
		BT_DBG("Unknown op %u", opcode);
		err = cmd_status(sk, index, opcode, 0x01);
		break;
	}

	if (err < 0)
		goto done;

	err = msglen;

done:
	kfree(buf);
	return err;
}

int mgmt_index_added(u16 index)
{
	return mgmt_event(MGMT_EV_INDEX_ADDED, index, NULL, 0, NULL);
}

int mgmt_index_removed(u16 index)
{
	return mgmt_event(MGMT_EV_INDEX_REMOVED, index, NULL, 0, NULL);
}

struct cmd_lookup {
	u8 val;
	struct sock *sk;
};

static void mode_rsp(struct pending_cmd *cmd, void *data)
{
	struct mgmt_mode *cp = cmd->cmd;
	struct cmd_lookup *match = data;

	if (cp->val != match->val)
		return;

	send_mode_rsp(cmd->sk, cmd->opcode, cmd->index, cp->val);

	list_del(&cmd->list);

	if (match->sk == NULL) {
		match->sk = cmd->sk;
		sock_hold(match->sk);
	}

	mgmt_pending_free(cmd);
}

int mgmt_powered(u16 index, u8 powered)
{
	struct mgmt_mode ev;
	struct cmd_lookup match = { powered, NULL };
	int ret;

	mgmt_pending_foreach(MGMT_OP_SET_POWERED, index, mode_rsp, &match);

	ev.val = powered;

	ret = mgmt_event(MGMT_EV_POWERED, index, &ev, sizeof(ev), match.sk);

	if (match.sk)
		sock_put(match.sk);

	return ret;
}

int mgmt_discoverable(u16 index, u8 discoverable)
{
	struct mgmt_mode ev;
	struct cmd_lookup match = { discoverable, NULL };
	int ret;

	mgmt_pending_foreach(MGMT_OP_SET_DISCOVERABLE, index, mode_rsp, &match);

	ev.val = discoverable;

	ret = mgmt_event(MGMT_EV_DISCOVERABLE, index, &ev, sizeof(ev),
								match.sk);

	if (match.sk)
		sock_put(match.sk);

	return ret;
}

int mgmt_connectable(u16 index, u8 connectable)
{
	struct mgmt_mode ev;
	struct cmd_lookup match = { connectable, NULL };
	int ret;

	mgmt_pending_foreach(MGMT_OP_SET_CONNECTABLE, index, mode_rsp, &match);

	ev.val = connectable;

	ret = mgmt_event(MGMT_EV_CONNECTABLE, index, &ev, sizeof(ev), match.sk);

	if (match.sk)
		sock_put(match.sk);

	return ret;
}

int mgmt_new_key(u16 index, struct link_key *key, u8 old_key_type)
{
	struct mgmt_ev_new_key ev;

	memset(&ev, 0, sizeof(ev));

	bacpy(&ev.key.bdaddr, &key->bdaddr);
	ev.key.type = key->type;
	memcpy(ev.key.val, key->val, 16);
	ev.key.pin_len = key->pin_len;
	ev.old_key_type = old_key_type;

	return mgmt_event(MGMT_EV_NEW_KEY, index, &ev, sizeof(ev), NULL);
}

int mgmt_connected(u16 index, bdaddr_t *bdaddr)
{
	struct mgmt_ev_connected ev;

	bacpy(&ev.bdaddr, bdaddr);

	return mgmt_event(MGMT_EV_CONNECTED, index, &ev, sizeof(ev), NULL);
}

static void disconnect_rsp(struct pending_cmd *cmd, void *data)
{
	struct mgmt_cp_disconnect *cp = cmd->cmd;
	struct sock **sk = data;
	struct mgmt_rp_disconnect rp;

	bacpy(&rp.bdaddr, &cp->bdaddr);

	cmd_complete(cmd->sk, cmd->index, MGMT_OP_DISCONNECT, &rp, sizeof(rp));

	*sk = cmd->sk;
	sock_hold(*sk);

	mgmt_pending_remove(cmd);
}

int mgmt_disconnected(u16 index, bdaddr_t *bdaddr)
{
	struct mgmt_ev_disconnected ev;
	struct sock *sk = NULL;
	int err;

	mgmt_pending_foreach(MGMT_OP_DISCONNECT, index, disconnect_rsp, &sk);

	bacpy(&ev.bdaddr, bdaddr);

	err = mgmt_event(MGMT_EV_DISCONNECTED, index, &ev, sizeof(ev), sk);

	if (sk)
		sock_put(sk);

	return err;
}

int mgmt_disconnect_failed(u16 index)
{
	struct pending_cmd *cmd;
	int err;

	cmd = mgmt_pending_find(MGMT_OP_DISCONNECT, index);
	if (!cmd)
		return -ENOENT;

	err = cmd_status(cmd->sk, index, MGMT_OP_DISCONNECT, EIO);

	mgmt_pending_remove(cmd);

	return err;
}

int mgmt_connect_failed(u16 index, bdaddr_t *bdaddr, u8 status)
{
	struct mgmt_ev_connect_failed ev;

	bacpy(&ev.bdaddr, bdaddr);
	ev.status = status;

	return mgmt_event(MGMT_EV_CONNECT_FAILED, index, &ev, sizeof(ev), NULL);
}

int mgmt_pin_code_request(u16 index, bdaddr_t *bdaddr)
{
	struct mgmt_ev_pin_code_request ev;

	bacpy(&ev.bdaddr, bdaddr);

	return mgmt_event(MGMT_EV_PIN_CODE_REQUEST, index, &ev, sizeof(ev),
									NULL);
}

int mgmt_pin_code_reply_complete(u16 index, bdaddr_t *bdaddr, u8 status)
{
	struct pending_cmd *cmd;
	struct mgmt_rp_pin_code_reply rp;
	int err;

	cmd = mgmt_pending_find(MGMT_OP_PIN_CODE_REPLY, index);
	if (!cmd)
		return -ENOENT;

	bacpy(&rp.bdaddr, bdaddr);
	rp.status = status;

	err = cmd_complete(cmd->sk, index, MGMT_OP_PIN_CODE_REPLY, &rp,
								sizeof(rp));

	mgmt_pending_remove(cmd);

	return err;
}

int mgmt_pin_code_neg_reply_complete(u16 index, bdaddr_t *bdaddr, u8 status)
{
	struct pending_cmd *cmd;
	struct mgmt_rp_pin_code_reply rp;
	int err;

	cmd = mgmt_pending_find(MGMT_OP_PIN_CODE_NEG_REPLY, index);
	if (!cmd)
		return -ENOENT;

	bacpy(&rp.bdaddr, bdaddr);
	rp.status = status;

	err = cmd_complete(cmd->sk, index, MGMT_OP_PIN_CODE_NEG_REPLY, &rp,
								sizeof(rp));

	mgmt_pending_remove(cmd);

	return err;
}

int mgmt_user_confirm_request(u16 index, bdaddr_t *bdaddr, __le32 value)
{
	struct mgmt_ev_user_confirm_request ev;

	BT_DBG("hci%u", index);

	bacpy(&ev.bdaddr, bdaddr);
	put_unaligned_le32(value, &ev.value);

	return mgmt_event(MGMT_EV_USER_CONFIRM_REQUEST, index, &ev, sizeof(ev),
									NULL);
}

static int confirm_reply_complete(u16 index, bdaddr_t *bdaddr, u8 status,
								u8 opcode)
{
	struct pending_cmd *cmd;
	struct mgmt_rp_user_confirm_reply rp;
	int err;

	cmd = mgmt_pending_find(opcode, index);
	if (!cmd)
		return -ENOENT;

	bacpy(&rp.bdaddr, bdaddr);
	rp.status = status;
	err = cmd_complete(cmd->sk, index, opcode, &rp, sizeof(rp));

	mgmt_pending_remove(cmd);

	return err;
}

int mgmt_user_confirm_reply_complete(u16 index, bdaddr_t *bdaddr, u8 status)
{
	return confirm_reply_complete(index, bdaddr, status,
						MGMT_OP_USER_CONFIRM_REPLY);
}

int mgmt_user_confirm_neg_reply_complete(u16 index, bdaddr_t *bdaddr, u8 status)
{
	return confirm_reply_complete(index, bdaddr, status,
					MGMT_OP_USER_CONFIRM_NEG_REPLY);
}

int mgmt_auth_failed(u16 index, bdaddr_t *bdaddr, u8 status)
{
	struct mgmt_ev_auth_failed ev;

	bacpy(&ev.bdaddr, bdaddr);
	ev.status = status;

	return mgmt_event(MGMT_EV_AUTH_FAILED, index, &ev, sizeof(ev), NULL);
=======
#define EIR_FLAGS		0x01 /* flags */
#define EIR_UUID16_SOME		0x02 /* 16-bit UUID, more available */
#define EIR_UUID16_ALL		0x03 /* 16-bit UUID, all listed */
#define EIR_UUID32_SOME		0x04 /* 32-bit UUID, more available */
#define EIR_UUID32_ALL		0x05 /* 32-bit UUID, all listed */
#define EIR_UUID128_SOME	0x06 /* 128-bit UUID, more available */
#define EIR_UUID128_ALL		0x07 /* 128-bit UUID, all listed */
#define EIR_NAME_SHORT		0x08 /* shortened local name */
#define EIR_NAME_COMPLETE	0x09 /* complete local name */
#define EIR_TX_POWER		0x0A /* transmit power level */
#define EIR_DEVICE_ID		0x10 /* device ID */

#define PNP_INFO_SVCLASS_ID		0x1200

static u8 bluetooth_base_uuid[] = {
			0xFB, 0x34, 0x9B, 0x5F, 0x80, 0x00, 0x00, 0x80,
			0x00, 0x10, 0x00, 0x00, 0x00, 0x00, 0x00, 0x00,
};

static u16 get_uuid16(u8 *uuid128)
{
	u32 val;
	int i;

	for (i = 0; i < 12; i++) {
		if (bluetooth_base_uuid[i] != uuid128[i])
			return 0;
	}

	memcpy(&val, &uuid128[12], 4);

	val = le32_to_cpu(val);
	if (val > 0xffff)
		return 0;

	return (u16) val;
}

static void create_eir(struct hci_dev *hdev, u8 *data)
{
	u8 *ptr = data;
	u16 eir_len = 0;
	u16 uuid16_list[HCI_MAX_EIR_LENGTH / sizeof(u16)];
	int i, truncated = 0;
	struct list_head *p;
	size_t name_len;

	name_len = strlen(hdev->dev_name);

	if (name_len > 0) {
		/* EIR Data type */
		if (name_len > 48) {
			name_len = 48;
			ptr[1] = EIR_NAME_SHORT;
		} else
			ptr[1] = EIR_NAME_COMPLETE;

		/* EIR Data length */
		ptr[0] = name_len + 1;

		memcpy(ptr + 2, hdev->dev_name, name_len);

		eir_len += (name_len + 2);
		ptr += (name_len + 2);
	}

	memset(uuid16_list, 0, sizeof(uuid16_list));

	/* Group all UUID16 types */
	list_for_each(p, &hdev->uuids) {
		struct bt_uuid *uuid = list_entry(p, struct bt_uuid, list);
		u16 uuid16;

		uuid16 = get_uuid16(uuid->uuid);
		if (uuid16 == 0)
			return;

		if (uuid16 < 0x1100)
			continue;

		if (uuid16 == PNP_INFO_SVCLASS_ID)
			continue;

		/* Stop if not enough space to put next UUID */
		if (eir_len + 2 + sizeof(u16) > HCI_MAX_EIR_LENGTH) {
			truncated = 1;
			break;
		}

		/* Check for duplicates */
		for (i = 0; uuid16_list[i] != 0; i++)
			if (uuid16_list[i] == uuid16)
				break;

		if (uuid16_list[i] == 0) {
			uuid16_list[i] = uuid16;
			eir_len += sizeof(u16);
		}
	}

	if (uuid16_list[0] != 0) {
		u8 *length = ptr;

		/* EIR Data type */
		ptr[1] = truncated ? EIR_UUID16_SOME : EIR_UUID16_ALL;

		ptr += 2;
		eir_len += 2;

		for (i = 0; uuid16_list[i] != 0; i++) {
			*ptr++ = (uuid16_list[i] & 0x00ff);
			*ptr++ = (uuid16_list[i] & 0xff00) >> 8;
		}

		/* EIR Data length */
		*length = (i * sizeof(u16)) + 1;
	}
}

static int update_eir(struct hci_dev *hdev)
{
	struct hci_cp_write_eir cp;

	if (!(hdev->features[6] & LMP_EXT_INQ))
		return 0;

	if (hdev->ssp_mode == 0)
		return 0;

	if (test_bit(HCI_SERVICE_CACHE, &hdev->flags))
		return 0;

	memset(&cp, 0, sizeof(cp));

	create_eir(hdev, cp.data);

	if (memcmp(cp.data, hdev->eir, sizeof(cp.data)) == 0)
		return 0;

	memcpy(hdev->eir, cp.data, sizeof(cp.data));

	return hci_send_cmd(hdev, HCI_OP_WRITE_EIR, sizeof(cp), &cp);
}

static u8 get_service_classes(struct hci_dev *hdev)
{
	struct list_head *p;
	u8 val = 0;

	list_for_each(p, &hdev->uuids) {
		struct bt_uuid *uuid = list_entry(p, struct bt_uuid, list);

		val |= uuid->svc_hint;
	}

	return val;
}

static int update_class(struct hci_dev *hdev)
{
	u8 cod[3];

	BT_DBG("%s", hdev->name);

	if (test_bit(HCI_SERVICE_CACHE, &hdev->flags))
		return 0;

	cod[0] = hdev->minor_class;
	cod[1] = hdev->major_class;
	cod[2] = get_service_classes(hdev);

	if (memcmp(cod, hdev->dev_class, 3) == 0)
		return 0;

	return hci_send_cmd(hdev, HCI_OP_WRITE_CLASS_OF_DEV, sizeof(cod), cod);
}

static int add_uuid(struct sock *sk, u16 index, unsigned char *data, u16 len)
{
	struct mgmt_cp_add_uuid *cp;
	struct hci_dev *hdev;
	struct bt_uuid *uuid;
	int err;

	cp = (void *) data;

	BT_DBG("request for hci%u", index);

	if (len != sizeof(*cp))
		return cmd_status(sk, index, MGMT_OP_ADD_UUID, EINVAL);

	hdev = hci_dev_get(index);
	if (!hdev)
		return cmd_status(sk, index, MGMT_OP_ADD_UUID, ENODEV);

	hci_dev_lock(hdev);

	uuid = kmalloc(sizeof(*uuid), GFP_ATOMIC);
	if (!uuid) {
		err = -ENOMEM;
		goto failed;
	}

	memcpy(uuid->uuid, cp->uuid, 16);
	uuid->svc_hint = cp->svc_hint;

	list_add(&uuid->list, &hdev->uuids);

	err = update_class(hdev);
	if (err < 0)
		goto failed;

	err = update_eir(hdev);
	if (err < 0)
		goto failed;

	err = cmd_complete(sk, index, MGMT_OP_ADD_UUID, NULL, 0);

failed:
	hci_dev_unlock(hdev);
	hci_dev_put(hdev);

	return err;
}

static int remove_uuid(struct sock *sk, u16 index, unsigned char *data, u16 len)
{
	struct list_head *p, *n;
	struct mgmt_cp_remove_uuid *cp;
	struct hci_dev *hdev;
	u8 bt_uuid_any[] = { 0, 0, 0, 0, 0, 0, 0, 0, 0, 0, 0, 0, 0, 0, 0, 0 };
	int err, found;

	cp = (void *) data;

	BT_DBG("request for hci%u", index);

	if (len != sizeof(*cp))
		return cmd_status(sk, index, MGMT_OP_REMOVE_UUID, EINVAL);

	hdev = hci_dev_get(index);
	if (!hdev)
		return cmd_status(sk, index, MGMT_OP_REMOVE_UUID, ENODEV);

	hci_dev_lock(hdev);

	if (memcmp(cp->uuid, bt_uuid_any, 16) == 0) {
		err = hci_uuids_clear(hdev);
		goto unlock;
	}

	found = 0;

	list_for_each_safe(p, n, &hdev->uuids) {
		struct bt_uuid *match = list_entry(p, struct bt_uuid, list);

		if (memcmp(match->uuid, cp->uuid, 16) != 0)
			continue;

		list_del(&match->list);
		found++;
	}

	if (found == 0) {
		err = cmd_status(sk, index, MGMT_OP_REMOVE_UUID, ENOENT);
		goto unlock;
	}

	err = update_class(hdev);
	if (err < 0)
		goto unlock;

	err = update_eir(hdev);
	if (err < 0)
		goto unlock;

	err = cmd_complete(sk, index, MGMT_OP_REMOVE_UUID, NULL, 0);

unlock:
	hci_dev_unlock(hdev);
	hci_dev_put(hdev);

	return err;
}

static int set_dev_class(struct sock *sk, u16 index, unsigned char *data,
									u16 len)
{
	struct hci_dev *hdev;
	struct mgmt_cp_set_dev_class *cp;
	int err;

	cp = (void *) data;

	BT_DBG("request for hci%u", index);

	if (len != sizeof(*cp))
		return cmd_status(sk, index, MGMT_OP_SET_DEV_CLASS, EINVAL);

	hdev = hci_dev_get(index);
	if (!hdev)
		return cmd_status(sk, index, MGMT_OP_SET_DEV_CLASS, ENODEV);

	hci_dev_lock(hdev);

	hdev->major_class = cp->major;
	hdev->minor_class = cp->minor;

	err = update_class(hdev);

	if (err == 0)
		err = cmd_complete(sk, index, MGMT_OP_SET_DEV_CLASS, NULL, 0);

	hci_dev_unlock(hdev);
	hci_dev_put(hdev);

	return err;
}

static int set_service_cache(struct sock *sk, u16 index,  unsigned char *data,
									u16 len)
{
	struct hci_dev *hdev;
	struct mgmt_cp_set_service_cache *cp;
	int err;

	cp = (void *) data;

	if (len != sizeof(*cp))
		return cmd_status(sk, index, MGMT_OP_SET_SERVICE_CACHE, EINVAL);

	hdev = hci_dev_get(index);
	if (!hdev)
		return cmd_status(sk, index, MGMT_OP_SET_SERVICE_CACHE, ENODEV);

	hci_dev_lock(hdev);

	BT_DBG("hci%u enable %d", index, cp->enable);

	if (cp->enable) {
		set_bit(HCI_SERVICE_CACHE, &hdev->flags);
		err = 0;
	} else {
		clear_bit(HCI_SERVICE_CACHE, &hdev->flags);
		err = update_class(hdev);
		if (err == 0)
			err = update_eir(hdev);
	}

	if (err == 0)
		err = cmd_complete(sk, index, MGMT_OP_SET_SERVICE_CACHE, NULL,
									0);

	hci_dev_unlock(hdev);
	hci_dev_put(hdev);

	return err;
}

static int load_keys(struct sock *sk, u16 index, unsigned char *data, u16 len)
{
	struct hci_dev *hdev;
	struct mgmt_cp_load_keys *cp;
	u16 key_count, expected_len;
	int i;

	cp = (void *) data;

	if (len < sizeof(*cp))
		return -EINVAL;

	key_count = get_unaligned_le16(&cp->key_count);

	expected_len = sizeof(*cp) + key_count * sizeof(struct mgmt_key_info);
	if (expected_len != len) {
		BT_ERR("load_keys: expected %u bytes, got %u bytes",
							len, expected_len);
		return -EINVAL;
	}

	hdev = hci_dev_get(index);
	if (!hdev)
		return cmd_status(sk, index, MGMT_OP_LOAD_KEYS, ENODEV);

	BT_DBG("hci%u debug_keys %u key_count %u", index, cp->debug_keys,
								key_count);

	hci_dev_lock(hdev);

	hci_link_keys_clear(hdev);

	set_bit(HCI_LINK_KEYS, &hdev->flags);

	if (cp->debug_keys)
		set_bit(HCI_DEBUG_KEYS, &hdev->flags);
	else
		clear_bit(HCI_DEBUG_KEYS, &hdev->flags);

	for (i = 0; i < key_count; i++) {
		struct mgmt_key_info *key = &cp->keys[i];

		hci_add_link_key(hdev, NULL, 0, &key->bdaddr, key->val, key->type,
								key->pin_len);
	}

	hci_dev_unlock(hdev);
	hci_dev_put(hdev);

	return 0;
}

static int remove_key(struct sock *sk, u16 index, unsigned char *data, u16 len)
{
	struct hci_dev *hdev;
	struct mgmt_cp_remove_key *cp;
	struct hci_conn *conn;
	int err;

	cp = (void *) data;

	if (len != sizeof(*cp))
		return cmd_status(sk, index, MGMT_OP_REMOVE_KEY, EINVAL);

	hdev = hci_dev_get(index);
	if (!hdev)
		return cmd_status(sk, index, MGMT_OP_REMOVE_KEY, ENODEV);

	hci_dev_lock(hdev);

	err = hci_remove_link_key(hdev, &cp->bdaddr);
	if (err < 0) {
		err = cmd_status(sk, index, MGMT_OP_REMOVE_KEY, -err);
		goto unlock;
	}

	err = 0;

	if (!test_bit(HCI_UP, &hdev->flags) || !cp->disconnect)
		goto unlock;

	conn = hci_conn_hash_lookup_ba(hdev, ACL_LINK, &cp->bdaddr);
	if (conn) {
		struct hci_cp_disconnect dc;

		put_unaligned_le16(conn->handle, &dc.handle);
		dc.reason = 0x13; /* Remote User Terminated Connection */
		err = hci_send_cmd(hdev, HCI_OP_DISCONNECT, 0, NULL);
	}

unlock:
	hci_dev_unlock(hdev);
	hci_dev_put(hdev);

	return err;
}

static int disconnect(struct sock *sk, u16 index, unsigned char *data, u16 len)
{
	struct hci_dev *hdev;
	struct mgmt_cp_disconnect *cp;
	struct hci_cp_disconnect dc;
	struct pending_cmd *cmd;
	struct hci_conn *conn;
	int err;

	BT_DBG("");

	cp = (void *) data;

	if (len != sizeof(*cp))
		return cmd_status(sk, index, MGMT_OP_DISCONNECT, EINVAL);

	hdev = hci_dev_get(index);
	if (!hdev)
		return cmd_status(sk, index, MGMT_OP_DISCONNECT, ENODEV);

	hci_dev_lock(hdev);

	if (!test_bit(HCI_UP, &hdev->flags)) {
		err = cmd_status(sk, index, MGMT_OP_DISCONNECT, ENETDOWN);
		goto failed;
	}

	if (mgmt_pending_find(MGMT_OP_DISCONNECT, index)) {
		err = cmd_status(sk, index, MGMT_OP_DISCONNECT, EBUSY);
		goto failed;
	}

	conn = hci_conn_hash_lookup_ba(hdev, ACL_LINK, &cp->bdaddr);
	if (!conn)
		conn = hci_conn_hash_lookup_ba(hdev, LE_LINK, &cp->bdaddr);

	if (!conn) {
		err = cmd_status(sk, index, MGMT_OP_DISCONNECT, ENOTCONN);
		goto failed;
	}

	cmd = mgmt_pending_add(sk, MGMT_OP_DISCONNECT, index, data, len);
	if (!cmd) {
		err = -ENOMEM;
		goto failed;
	}

	put_unaligned_le16(conn->handle, &dc.handle);
	dc.reason = 0x13; /* Remote User Terminated Connection */

	err = hci_send_cmd(hdev, HCI_OP_DISCONNECT, sizeof(dc), &dc);
	if (err < 0)
		mgmt_pending_remove(cmd);

failed:
	hci_dev_unlock(hdev);
	hci_dev_put(hdev);

	return err;
}

static int get_connections(struct sock *sk, u16 index)
{
	struct mgmt_rp_get_connections *rp;
	struct hci_dev *hdev;
	struct list_head *p;
	size_t rp_len;
	u16 count;
	int i, err;

	BT_DBG("");

	hdev = hci_dev_get(index);
	if (!hdev)
		return cmd_status(sk, index, MGMT_OP_GET_CONNECTIONS, ENODEV);

	hci_dev_lock(hdev);

	count = 0;
	list_for_each(p, &hdev->conn_hash.list) {
		count++;
	}

	rp_len = sizeof(*rp) + (count * sizeof(bdaddr_t));
	rp = kmalloc(rp_len, GFP_ATOMIC);
	if (!rp) {
		err = -ENOMEM;
		goto unlock;
	}

	put_unaligned_le16(count, &rp->conn_count);

	read_lock(&hci_dev_list_lock);

	i = 0;
	list_for_each(p, &hdev->conn_hash.list) {
		struct hci_conn *c = list_entry(p, struct hci_conn, list);

		bacpy(&rp->conn[i++], &c->dst);
	}

	read_unlock(&hci_dev_list_lock);

	err = cmd_complete(sk, index, MGMT_OP_GET_CONNECTIONS, rp, rp_len);

unlock:
	kfree(rp);
	hci_dev_unlock(hdev);
	hci_dev_put(hdev);
	return err;
}

static int pin_code_reply(struct sock *sk, u16 index, unsigned char *data,
									u16 len)
{
	struct hci_dev *hdev;
	struct mgmt_cp_pin_code_reply *cp;
	struct hci_cp_pin_code_reply reply;
	struct pending_cmd *cmd;
	int err;

	BT_DBG("");

	cp = (void *) data;

	if (len != sizeof(*cp))
		return cmd_status(sk, index, MGMT_OP_PIN_CODE_REPLY, EINVAL);

	hdev = hci_dev_get(index);
	if (!hdev)
		return cmd_status(sk, index, MGMT_OP_PIN_CODE_REPLY, ENODEV);

	hci_dev_lock(hdev);

	if (!test_bit(HCI_UP, &hdev->flags)) {
		err = cmd_status(sk, index, MGMT_OP_PIN_CODE_REPLY, ENETDOWN);
		goto failed;
	}

	cmd = mgmt_pending_add(sk, MGMT_OP_PIN_CODE_REPLY, index, data, len);
	if (!cmd) {
		err = -ENOMEM;
		goto failed;
	}

	bacpy(&reply.bdaddr, &cp->bdaddr);
	reply.pin_len = cp->pin_len;
	memcpy(reply.pin_code, cp->pin_code, 16);

	err = hci_send_cmd(hdev, HCI_OP_PIN_CODE_REPLY, sizeof(reply), &reply);
	if (err < 0)
		mgmt_pending_remove(cmd);

failed:
	hci_dev_unlock(hdev);
	hci_dev_put(hdev);

	return err;
}

static int pin_code_neg_reply(struct sock *sk, u16 index, unsigned char *data,
									u16 len)
{
	struct hci_dev *hdev;
	struct mgmt_cp_pin_code_neg_reply *cp;
	struct pending_cmd *cmd;
	int err;

	BT_DBG("");

	cp = (void *) data;

	if (len != sizeof(*cp))
		return cmd_status(sk, index, MGMT_OP_PIN_CODE_NEG_REPLY,
									EINVAL);

	hdev = hci_dev_get(index);
	if (!hdev)
		return cmd_status(sk, index, MGMT_OP_PIN_CODE_NEG_REPLY,
									ENODEV);

	hci_dev_lock(hdev);

	if (!test_bit(HCI_UP, &hdev->flags)) {
		err = cmd_status(sk, index, MGMT_OP_PIN_CODE_NEG_REPLY,
								ENETDOWN);
		goto failed;
	}

	cmd = mgmt_pending_add(sk, MGMT_OP_PIN_CODE_NEG_REPLY, index,
								data, len);
	if (!cmd) {
		err = -ENOMEM;
		goto failed;
	}

	err = hci_send_cmd(hdev, HCI_OP_PIN_CODE_NEG_REPLY, sizeof(cp->bdaddr),
								&cp->bdaddr);
	if (err < 0)
		mgmt_pending_remove(cmd);

failed:
	hci_dev_unlock(hdev);
	hci_dev_put(hdev);

	return err;
}

static int set_io_capability(struct sock *sk, u16 index, unsigned char *data,
									u16 len)
{
	struct hci_dev *hdev;
	struct mgmt_cp_set_io_capability *cp;

	BT_DBG("");

	cp = (void *) data;

	if (len != sizeof(*cp))
		return cmd_status(sk, index, MGMT_OP_SET_IO_CAPABILITY, EINVAL);

	hdev = hci_dev_get(index);
	if (!hdev)
		return cmd_status(sk, index, MGMT_OP_SET_IO_CAPABILITY, ENODEV);

	hci_dev_lock(hdev);

	hdev->io_capability = cp->io_capability;

	BT_DBG("%s IO capability set to 0x%02x", hdev->name,
							hdev->io_capability);

	hci_dev_unlock(hdev);
	hci_dev_put(hdev);

	return cmd_complete(sk, index, MGMT_OP_SET_IO_CAPABILITY, NULL, 0);
}

static inline struct pending_cmd *find_pairing(struct hci_conn *conn)
{
	struct hci_dev *hdev = conn->hdev;
	struct list_head *p;

	list_for_each(p, &cmd_list) {
		struct pending_cmd *cmd;

		cmd = list_entry(p, struct pending_cmd, list);

		if (cmd->opcode != MGMT_OP_PAIR_DEVICE)
			continue;

		if (cmd->index != hdev->id)
			continue;

		if (cmd->user_data != conn)
			continue;

		return cmd;
	}

	return NULL;
}

static void pairing_complete(struct pending_cmd *cmd, u8 status)
{
	struct mgmt_rp_pair_device rp;
	struct hci_conn *conn = cmd->user_data;

	bacpy(&rp.bdaddr, &conn->dst);
	rp.status = status;

	cmd_complete(cmd->sk, cmd->index, MGMT_OP_PAIR_DEVICE, &rp, sizeof(rp));

	/* So we don't get further callbacks for this connection */
	conn->connect_cfm_cb = NULL;
	conn->security_cfm_cb = NULL;
	conn->disconn_cfm_cb = NULL;

	hci_conn_put(conn);

	mgmt_pending_remove(cmd);
}

static void pairing_complete_cb(struct hci_conn *conn, u8 status)
{
	struct pending_cmd *cmd;

	BT_DBG("status %u", status);

	cmd = find_pairing(conn);
	if (!cmd) {
		BT_DBG("Unable to find a pending command");
		return;
	}

	pairing_complete(cmd, status);
}

static int pair_device(struct sock *sk, u16 index, unsigned char *data, u16 len)
{
	struct hci_dev *hdev;
	struct mgmt_cp_pair_device *cp;
	struct pending_cmd *cmd;
	u8 sec_level, auth_type;
	struct hci_conn *conn;
	int err;

	BT_DBG("");

	cp = (void *) data;

	if (len != sizeof(*cp))
		return cmd_status(sk, index, MGMT_OP_PAIR_DEVICE, EINVAL);

	hdev = hci_dev_get(index);
	if (!hdev)
		return cmd_status(sk, index, MGMT_OP_PAIR_DEVICE, ENODEV);

	hci_dev_lock(hdev);

	if (cp->io_cap == 0x03) {
		sec_level = BT_SECURITY_MEDIUM;
		auth_type = HCI_AT_DEDICATED_BONDING;
	} else {
		sec_level = BT_SECURITY_HIGH;
		auth_type = HCI_AT_DEDICATED_BONDING_MITM;
	}

	conn = hci_connect(hdev, ACL_LINK, &cp->bdaddr, sec_level, auth_type);
	if (IS_ERR(conn)) {
		err = PTR_ERR(conn);
		goto unlock;
	}

	if (conn->connect_cfm_cb) {
		hci_conn_put(conn);
		err = cmd_status(sk, index, MGMT_OP_PAIR_DEVICE, EBUSY);
		goto unlock;
	}

	cmd = mgmt_pending_add(sk, MGMT_OP_PAIR_DEVICE, index, data, len);
	if (!cmd) {
		err = -ENOMEM;
		hci_conn_put(conn);
		goto unlock;
	}

	conn->connect_cfm_cb = pairing_complete_cb;
	conn->security_cfm_cb = pairing_complete_cb;
	conn->disconn_cfm_cb = pairing_complete_cb;
	conn->io_capability = cp->io_cap;
	cmd->user_data = conn;

	if (conn->state == BT_CONNECTED &&
				hci_conn_security(conn, sec_level, auth_type))
		pairing_complete(cmd, 0);

	err = 0;

unlock:
	hci_dev_unlock(hdev);
	hci_dev_put(hdev);

	return err;
}

static int user_confirm_reply(struct sock *sk, u16 index, unsigned char *data,
							u16 len, int success)
{
	struct mgmt_cp_user_confirm_reply *cp = (void *) data;
	u16 mgmt_op, hci_op;
	struct pending_cmd *cmd;
	struct hci_dev *hdev;
	int err;

	BT_DBG("");

	if (success) {
		mgmt_op = MGMT_OP_USER_CONFIRM_REPLY;
		hci_op = HCI_OP_USER_CONFIRM_REPLY;
	} else {
		mgmt_op = MGMT_OP_USER_CONFIRM_NEG_REPLY;
		hci_op = HCI_OP_USER_CONFIRM_NEG_REPLY;
	}

	if (len != sizeof(*cp))
		return cmd_status(sk, index, mgmt_op, EINVAL);

	hdev = hci_dev_get(index);
	if (!hdev)
		return cmd_status(sk, index, mgmt_op, ENODEV);

	hci_dev_lock(hdev);

	if (!test_bit(HCI_UP, &hdev->flags)) {
		err = cmd_status(sk, index, mgmt_op, ENETDOWN);
		goto failed;
	}

	cmd = mgmt_pending_add(sk, mgmt_op, index, data, len);
	if (!cmd) {
		err = -ENOMEM;
		goto failed;
	}

	err = hci_send_cmd(hdev, hci_op, sizeof(cp->bdaddr), &cp->bdaddr);
	if (err < 0)
		mgmt_pending_remove(cmd);

failed:
	hci_dev_unlock(hdev);
	hci_dev_put(hdev);

	return err;
}

static int set_local_name(struct sock *sk, u16 index, unsigned char *data,
								u16 len)
{
	struct mgmt_cp_set_local_name *mgmt_cp = (void *) data;
	struct hci_cp_write_local_name hci_cp;
	struct hci_dev *hdev;
	struct pending_cmd *cmd;
	int err;

	BT_DBG("");

	if (len != sizeof(*mgmt_cp))
		return cmd_status(sk, index, MGMT_OP_SET_LOCAL_NAME, EINVAL);

	hdev = hci_dev_get(index);
	if (!hdev)
		return cmd_status(sk, index, MGMT_OP_SET_LOCAL_NAME, ENODEV);

	hci_dev_lock(hdev);

	cmd = mgmt_pending_add(sk, MGMT_OP_SET_LOCAL_NAME, index, data, len);
	if (!cmd) {
		err = -ENOMEM;
		goto failed;
	}

	memcpy(hci_cp.name, mgmt_cp->name, sizeof(hci_cp.name));
	err = hci_send_cmd(hdev, HCI_OP_WRITE_LOCAL_NAME, sizeof(hci_cp),
								&hci_cp);
	if (err < 0)
		mgmt_pending_remove(cmd);

failed:
	hci_dev_unlock(hdev);
	hci_dev_put(hdev);

	return err;
}

static int read_local_oob_data(struct sock *sk, u16 index)
{
	struct hci_dev *hdev;
	struct pending_cmd *cmd;
	int err;

	BT_DBG("hci%u", index);

	hdev = hci_dev_get(index);
	if (!hdev)
		return cmd_status(sk, index, MGMT_OP_READ_LOCAL_OOB_DATA,
									ENODEV);

	hci_dev_lock(hdev);

	if (!test_bit(HCI_UP, &hdev->flags)) {
		err = cmd_status(sk, index, MGMT_OP_READ_LOCAL_OOB_DATA,
								ENETDOWN);
		goto unlock;
	}

	if (!(hdev->features[6] & LMP_SIMPLE_PAIR)) {
		err = cmd_status(sk, index, MGMT_OP_READ_LOCAL_OOB_DATA,
								EOPNOTSUPP);
		goto unlock;
	}

	if (mgmt_pending_find(MGMT_OP_READ_LOCAL_OOB_DATA, index)) {
		err = cmd_status(sk, index, MGMT_OP_READ_LOCAL_OOB_DATA, EBUSY);
		goto unlock;
	}

	cmd = mgmt_pending_add(sk, MGMT_OP_READ_LOCAL_OOB_DATA, index, NULL, 0);
	if (!cmd) {
		err = -ENOMEM;
		goto unlock;
	}

	err = hci_send_cmd(hdev, HCI_OP_READ_LOCAL_OOB_DATA, 0, NULL);
	if (err < 0)
		mgmt_pending_remove(cmd);

unlock:
	hci_dev_unlock(hdev);
	hci_dev_put(hdev);

	return err;
}

static int add_remote_oob_data(struct sock *sk, u16 index, unsigned char *data,
									u16 len)
{
	struct hci_dev *hdev;
	struct mgmt_cp_add_remote_oob_data *cp = (void *) data;
	int err;

	BT_DBG("hci%u ", index);

	if (len != sizeof(*cp))
		return cmd_status(sk, index, MGMT_OP_ADD_REMOTE_OOB_DATA,
									EINVAL);

	hdev = hci_dev_get(index);
	if (!hdev)
		return cmd_status(sk, index, MGMT_OP_ADD_REMOTE_OOB_DATA,
									ENODEV);

	hci_dev_lock(hdev);

	err = hci_add_remote_oob_data(hdev, &cp->bdaddr, cp->hash,
								cp->randomizer);
	if (err < 0)
		err = cmd_status(sk, index, MGMT_OP_ADD_REMOTE_OOB_DATA, -err);
	else
		err = cmd_complete(sk, index, MGMT_OP_ADD_REMOTE_OOB_DATA, NULL,
									0);

	hci_dev_unlock(hdev);
	hci_dev_put(hdev);

	return err;
}

static int remove_remote_oob_data(struct sock *sk, u16 index,
						unsigned char *data, u16 len)
{
	struct hci_dev *hdev;
	struct mgmt_cp_remove_remote_oob_data *cp = (void *) data;
	int err;

	BT_DBG("hci%u ", index);

	if (len != sizeof(*cp))
		return cmd_status(sk, index, MGMT_OP_REMOVE_REMOTE_OOB_DATA,
									EINVAL);

	hdev = hci_dev_get(index);
	if (!hdev)
		return cmd_status(sk, index, MGMT_OP_REMOVE_REMOTE_OOB_DATA,
									ENODEV);

	hci_dev_lock(hdev);

	err = hci_remove_remote_oob_data(hdev, &cp->bdaddr);
	if (err < 0)
		err = cmd_status(sk, index, MGMT_OP_REMOVE_REMOTE_OOB_DATA,
									-err);
	else
		err = cmd_complete(sk, index, MGMT_OP_REMOVE_REMOTE_OOB_DATA,
								NULL, 0);

	hci_dev_unlock(hdev);
	hci_dev_put(hdev);

	return err;
}

static int start_discovery(struct sock *sk, u16 index)
{
	u8 lap[3] = { 0x33, 0x8b, 0x9e };
	struct hci_cp_inquiry cp;
	struct pending_cmd *cmd;
	struct hci_dev *hdev;
	int err;

	BT_DBG("hci%u", index);

	hdev = hci_dev_get(index);
	if (!hdev)
		return cmd_status(sk, index, MGMT_OP_START_DISCOVERY, ENODEV);

	hci_dev_lock_bh(hdev);

	cmd = mgmt_pending_add(sk, MGMT_OP_START_DISCOVERY, index, NULL, 0);
	if (!cmd) {
		err = -ENOMEM;
		goto failed;
	}

	memset(&cp, 0, sizeof(cp));
	memcpy(&cp.lap, lap, 3);
	cp.length  = 0x08;
	cp.num_rsp = 0x00;

	err = hci_send_cmd(hdev, HCI_OP_INQUIRY, sizeof(cp), &cp);
	if (err < 0)
		mgmt_pending_remove(cmd);

failed:
	hci_dev_unlock_bh(hdev);
	hci_dev_put(hdev);

	return err;
}

static int stop_discovery(struct sock *sk, u16 index)
{
	struct hci_dev *hdev;
	struct pending_cmd *cmd;
	int err;

	BT_DBG("hci%u", index);

	hdev = hci_dev_get(index);
	if (!hdev)
		return cmd_status(sk, index, MGMT_OP_STOP_DISCOVERY, ENODEV);

	hci_dev_lock_bh(hdev);

	cmd = mgmt_pending_add(sk, MGMT_OP_STOP_DISCOVERY, index, NULL, 0);
	if (!cmd) {
		err = -ENOMEM;
		goto failed;
	}

	err = hci_send_cmd(hdev, HCI_OP_INQUIRY_CANCEL, 0, NULL);
	if (err < 0)
		mgmt_pending_remove(cmd);

failed:
	hci_dev_unlock_bh(hdev);
	hci_dev_put(hdev);

	return err;
}

int mgmt_control(struct sock *sk, struct msghdr *msg, size_t msglen)
{
	unsigned char *buf;
	struct mgmt_hdr *hdr;
	u16 opcode, index, len;
	int err;

	BT_DBG("got %zu bytes", msglen);

	if (msglen < sizeof(*hdr))
		return -EINVAL;

	buf = kmalloc(msglen, GFP_KERNEL);
	if (!buf)
		return -ENOMEM;

	if (memcpy_fromiovec(buf, msg->msg_iov, msglen)) {
		err = -EFAULT;
		goto done;
	}

	hdr = (struct mgmt_hdr *) buf;
	opcode = get_unaligned_le16(&hdr->opcode);
	index = get_unaligned_le16(&hdr->index);
	len = get_unaligned_le16(&hdr->len);

	if (len != msglen - sizeof(*hdr)) {
		err = -EINVAL;
		goto done;
	}

	switch (opcode) {
	case MGMT_OP_READ_VERSION:
		err = read_version(sk);
		break;
	case MGMT_OP_READ_INDEX_LIST:
		err = read_index_list(sk);
		break;
	case MGMT_OP_READ_INFO:
		err = read_controller_info(sk, index);
		break;
	case MGMT_OP_SET_POWERED:
		err = set_powered(sk, index, buf + sizeof(*hdr), len);
		break;
	case MGMT_OP_SET_DISCOVERABLE:
		err = set_discoverable(sk, index, buf + sizeof(*hdr), len);
		break;
	case MGMT_OP_SET_CONNECTABLE:
		err = set_connectable(sk, index, buf + sizeof(*hdr), len);
		break;
	case MGMT_OP_SET_PAIRABLE:
		err = set_pairable(sk, index, buf + sizeof(*hdr), len);
		break;
	case MGMT_OP_ADD_UUID:
		err = add_uuid(sk, index, buf + sizeof(*hdr), len);
		break;
	case MGMT_OP_REMOVE_UUID:
		err = remove_uuid(sk, index, buf + sizeof(*hdr), len);
		break;
	case MGMT_OP_SET_DEV_CLASS:
		err = set_dev_class(sk, index, buf + sizeof(*hdr), len);
		break;
	case MGMT_OP_SET_SERVICE_CACHE:
		err = set_service_cache(sk, index, buf + sizeof(*hdr), len);
		break;
	case MGMT_OP_LOAD_KEYS:
		err = load_keys(sk, index, buf + sizeof(*hdr), len);
		break;
	case MGMT_OP_REMOVE_KEY:
		err = remove_key(sk, index, buf + sizeof(*hdr), len);
		break;
	case MGMT_OP_DISCONNECT:
		err = disconnect(sk, index, buf + sizeof(*hdr), len);
		break;
	case MGMT_OP_GET_CONNECTIONS:
		err = get_connections(sk, index);
		break;
	case MGMT_OP_PIN_CODE_REPLY:
		err = pin_code_reply(sk, index, buf + sizeof(*hdr), len);
		break;
	case MGMT_OP_PIN_CODE_NEG_REPLY:
		err = pin_code_neg_reply(sk, index, buf + sizeof(*hdr), len);
		break;
	case MGMT_OP_SET_IO_CAPABILITY:
		err = set_io_capability(sk, index, buf + sizeof(*hdr), len);
		break;
	case MGMT_OP_PAIR_DEVICE:
		err = pair_device(sk, index, buf + sizeof(*hdr), len);
		break;
	case MGMT_OP_USER_CONFIRM_REPLY:
		err = user_confirm_reply(sk, index, buf + sizeof(*hdr), len, 1);
		break;
	case MGMT_OP_USER_CONFIRM_NEG_REPLY:
		err = user_confirm_reply(sk, index, buf + sizeof(*hdr), len, 0);
		break;
	case MGMT_OP_SET_LOCAL_NAME:
		err = set_local_name(sk, index, buf + sizeof(*hdr), len);
		break;
	case MGMT_OP_READ_LOCAL_OOB_DATA:
		err = read_local_oob_data(sk, index);
		break;
	case MGMT_OP_ADD_REMOTE_OOB_DATA:
		err = add_remote_oob_data(sk, index, buf + sizeof(*hdr), len);
		break;
	case MGMT_OP_REMOVE_REMOTE_OOB_DATA:
		err = remove_remote_oob_data(sk, index, buf + sizeof(*hdr),
									len);
		break;
	case MGMT_OP_START_DISCOVERY:
		err = start_discovery(sk, index);
		break;
	case MGMT_OP_STOP_DISCOVERY:
		err = stop_discovery(sk, index);
		break;
	default:
		BT_DBG("Unknown op %u", opcode);
		err = cmd_status(sk, index, opcode, 0x01);
		break;
	}

	if (err < 0)
		goto done;

	err = msglen;

done:
	kfree(buf);
	return err;
}

int mgmt_index_added(u16 index)
{
	return mgmt_event(MGMT_EV_INDEX_ADDED, index, NULL, 0, NULL);
}

int mgmt_index_removed(u16 index)
{
	return mgmt_event(MGMT_EV_INDEX_REMOVED, index, NULL, 0, NULL);
}

struct cmd_lookup {
	u8 val;
	struct sock *sk;
};

static void mode_rsp(struct pending_cmd *cmd, void *data)
{
	struct mgmt_mode *cp = cmd->param;
	struct cmd_lookup *match = data;

	if (cp->val != match->val)
		return;

	send_mode_rsp(cmd->sk, cmd->opcode, cmd->index, cp->val);

	list_del(&cmd->list);

	if (match->sk == NULL) {
		match->sk = cmd->sk;
		sock_hold(match->sk);
	}

	mgmt_pending_free(cmd);
}

int mgmt_powered(u16 index, u8 powered)
{
	struct mgmt_mode ev;
	struct cmd_lookup match = { powered, NULL };
	int ret;

	mgmt_pending_foreach(MGMT_OP_SET_POWERED, index, mode_rsp, &match);

	ev.val = powered;

	ret = mgmt_event(MGMT_EV_POWERED, index, &ev, sizeof(ev), match.sk);

	if (match.sk)
		sock_put(match.sk);

	return ret;
}

int mgmt_discoverable(u16 index, u8 discoverable)
{
	struct mgmt_mode ev;
	struct cmd_lookup match = { discoverable, NULL };
	int ret;

	mgmt_pending_foreach(MGMT_OP_SET_DISCOVERABLE, index, mode_rsp, &match);

	ev.val = discoverable;

	ret = mgmt_event(MGMT_EV_DISCOVERABLE, index, &ev, sizeof(ev),
								match.sk);

	if (match.sk)
		sock_put(match.sk);

	return ret;
}

int mgmt_connectable(u16 index, u8 connectable)
{
	struct mgmt_mode ev;
	struct cmd_lookup match = { connectable, NULL };
	int ret;

	mgmt_pending_foreach(MGMT_OP_SET_CONNECTABLE, index, mode_rsp, &match);

	ev.val = connectable;

	ret = mgmt_event(MGMT_EV_CONNECTABLE, index, &ev, sizeof(ev), match.sk);

	if (match.sk)
		sock_put(match.sk);

	return ret;
}

int mgmt_new_key(u16 index, struct link_key *key, u8 persistent)
{
	struct mgmt_ev_new_key ev;

	memset(&ev, 0, sizeof(ev));

	ev.store_hint = persistent;
	bacpy(&ev.key.bdaddr, &key->bdaddr);
	ev.key.type = key->type;
	memcpy(ev.key.val, key->val, 16);
	ev.key.pin_len = key->pin_len;

	return mgmt_event(MGMT_EV_NEW_KEY, index, &ev, sizeof(ev), NULL);
}

int mgmt_connected(u16 index, bdaddr_t *bdaddr)
{
	struct mgmt_ev_connected ev;

	bacpy(&ev.bdaddr, bdaddr);

	return mgmt_event(MGMT_EV_CONNECTED, index, &ev, sizeof(ev), NULL);
}

static void disconnect_rsp(struct pending_cmd *cmd, void *data)
{
	struct mgmt_cp_disconnect *cp = cmd->param;
	struct sock **sk = data;
	struct mgmt_rp_disconnect rp;

	bacpy(&rp.bdaddr, &cp->bdaddr);

	cmd_complete(cmd->sk, cmd->index, MGMT_OP_DISCONNECT, &rp, sizeof(rp));

	*sk = cmd->sk;
	sock_hold(*sk);

	mgmt_pending_remove(cmd);
}

int mgmt_disconnected(u16 index, bdaddr_t *bdaddr)
{
	struct mgmt_ev_disconnected ev;
	struct sock *sk = NULL;
	int err;

	mgmt_pending_foreach(MGMT_OP_DISCONNECT, index, disconnect_rsp, &sk);

	bacpy(&ev.bdaddr, bdaddr);

	err = mgmt_event(MGMT_EV_DISCONNECTED, index, &ev, sizeof(ev), sk);

	if (sk)
		sock_put(sk);

	return err;
}

int mgmt_disconnect_failed(u16 index)
{
	struct pending_cmd *cmd;
	int err;

	cmd = mgmt_pending_find(MGMT_OP_DISCONNECT, index);
	if (!cmd)
		return -ENOENT;

	err = cmd_status(cmd->sk, index, MGMT_OP_DISCONNECT, EIO);

	mgmt_pending_remove(cmd);

	return err;
}

int mgmt_connect_failed(u16 index, bdaddr_t *bdaddr, u8 status)
{
	struct mgmt_ev_connect_failed ev;

	bacpy(&ev.bdaddr, bdaddr);
	ev.status = status;

	return mgmt_event(MGMT_EV_CONNECT_FAILED, index, &ev, sizeof(ev), NULL);
}

int mgmt_pin_code_request(u16 index, bdaddr_t *bdaddr, u8 secure)
{
	struct mgmt_ev_pin_code_request ev;

	bacpy(&ev.bdaddr, bdaddr);
	ev.secure = secure;

	return mgmt_event(MGMT_EV_PIN_CODE_REQUEST, index, &ev, sizeof(ev),
									NULL);
}

int mgmt_pin_code_reply_complete(u16 index, bdaddr_t *bdaddr, u8 status)
{
	struct pending_cmd *cmd;
	struct mgmt_rp_pin_code_reply rp;
	int err;

	cmd = mgmt_pending_find(MGMT_OP_PIN_CODE_REPLY, index);
	if (!cmd)
		return -ENOENT;

	bacpy(&rp.bdaddr, bdaddr);
	rp.status = status;

	err = cmd_complete(cmd->sk, index, MGMT_OP_PIN_CODE_REPLY, &rp,
								sizeof(rp));

	mgmt_pending_remove(cmd);

	return err;
}

int mgmt_pin_code_neg_reply_complete(u16 index, bdaddr_t *bdaddr, u8 status)
{
	struct pending_cmd *cmd;
	struct mgmt_rp_pin_code_reply rp;
	int err;

	cmd = mgmt_pending_find(MGMT_OP_PIN_CODE_NEG_REPLY, index);
	if (!cmd)
		return -ENOENT;

	bacpy(&rp.bdaddr, bdaddr);
	rp.status = status;

	err = cmd_complete(cmd->sk, index, MGMT_OP_PIN_CODE_NEG_REPLY, &rp,
								sizeof(rp));

	mgmt_pending_remove(cmd);

	return err;
}

int mgmt_user_confirm_request(u16 index, bdaddr_t *bdaddr, __le32 value,
							u8 confirm_hint)
{
	struct mgmt_ev_user_confirm_request ev;

	BT_DBG("hci%u", index);

	bacpy(&ev.bdaddr, bdaddr);
	ev.confirm_hint = confirm_hint;
	put_unaligned_le32(value, &ev.value);

	return mgmt_event(MGMT_EV_USER_CONFIRM_REQUEST, index, &ev, sizeof(ev),
									NULL);
}

static int confirm_reply_complete(u16 index, bdaddr_t *bdaddr, u8 status,
								u8 opcode)
{
	struct pending_cmd *cmd;
	struct mgmt_rp_user_confirm_reply rp;
	int err;

	cmd = mgmt_pending_find(opcode, index);
	if (!cmd)
		return -ENOENT;

	bacpy(&rp.bdaddr, bdaddr);
	rp.status = status;
	err = cmd_complete(cmd->sk, index, opcode, &rp, sizeof(rp));

	mgmt_pending_remove(cmd);

	return err;
}

int mgmt_user_confirm_reply_complete(u16 index, bdaddr_t *bdaddr, u8 status)
{
	return confirm_reply_complete(index, bdaddr, status,
						MGMT_OP_USER_CONFIRM_REPLY);
}

int mgmt_user_confirm_neg_reply_complete(u16 index, bdaddr_t *bdaddr, u8 status)
{
	return confirm_reply_complete(index, bdaddr, status,
					MGMT_OP_USER_CONFIRM_NEG_REPLY);
}

int mgmt_auth_failed(u16 index, bdaddr_t *bdaddr, u8 status)
{
	struct mgmt_ev_auth_failed ev;

	bacpy(&ev.bdaddr, bdaddr);
	ev.status = status;

	return mgmt_event(MGMT_EV_AUTH_FAILED, index, &ev, sizeof(ev), NULL);
}

int mgmt_set_local_name_complete(u16 index, u8 *name, u8 status)
{
	struct pending_cmd *cmd;
	struct hci_dev *hdev;
	struct mgmt_cp_set_local_name ev;
	int err;

	memset(&ev, 0, sizeof(ev));
	memcpy(ev.name, name, HCI_MAX_NAME_LENGTH);

	cmd = mgmt_pending_find(MGMT_OP_SET_LOCAL_NAME, index);
	if (!cmd)
		goto send_event;

	if (status) {
		err = cmd_status(cmd->sk, index, MGMT_OP_SET_LOCAL_NAME, EIO);
		goto failed;
	}

	hdev = hci_dev_get(index);
	if (hdev) {
		hci_dev_lock_bh(hdev);
		update_eir(hdev);
		hci_dev_unlock_bh(hdev);
		hci_dev_put(hdev);
	}

	err = cmd_complete(cmd->sk, index, MGMT_OP_SET_LOCAL_NAME, &ev,
								sizeof(ev));
	if (err < 0)
		goto failed;

send_event:
	err = mgmt_event(MGMT_EV_LOCAL_NAME_CHANGED, index, &ev, sizeof(ev),
							cmd ? cmd->sk : NULL);

failed:
	if (cmd)
		mgmt_pending_remove(cmd);
	return err;
}

int mgmt_read_local_oob_data_reply_complete(u16 index, u8 *hash, u8 *randomizer,
								u8 status)
{
	struct pending_cmd *cmd;
	int err;

	BT_DBG("hci%u status %u", index, status);

	cmd = mgmt_pending_find(MGMT_OP_READ_LOCAL_OOB_DATA, index);
	if (!cmd)
		return -ENOENT;

	if (status) {
		err = cmd_status(cmd->sk, index, MGMT_OP_READ_LOCAL_OOB_DATA,
									EIO);
	} else {
		struct mgmt_rp_read_local_oob_data rp;

		memcpy(rp.hash, hash, sizeof(rp.hash));
		memcpy(rp.randomizer, randomizer, sizeof(rp.randomizer));

		err = cmd_complete(cmd->sk, index, MGMT_OP_READ_LOCAL_OOB_DATA,
							&rp, sizeof(rp));
	}

	mgmt_pending_remove(cmd);

	return err;
}

int mgmt_device_found(u16 index, bdaddr_t *bdaddr, u8 *dev_class, s8 rssi,
								u8 *eir)
{
	struct mgmt_ev_device_found ev;

	memset(&ev, 0, sizeof(ev));

	bacpy(&ev.bdaddr, bdaddr);
	memcpy(ev.dev_class, dev_class, sizeof(ev.dev_class));
	ev.rssi = rssi;

	if (eir)
		memcpy(ev.eir, eir, sizeof(ev.eir));

	return mgmt_event(MGMT_EV_DEVICE_FOUND, index, &ev, sizeof(ev), NULL);
}

int mgmt_remote_name(u16 index, bdaddr_t *bdaddr, u8 *name)
{
	struct mgmt_ev_remote_name ev;

	memset(&ev, 0, sizeof(ev));

	bacpy(&ev.bdaddr, bdaddr);
	memcpy(ev.name, name, HCI_MAX_NAME_LENGTH);

	return mgmt_event(MGMT_EV_REMOTE_NAME, index, &ev, sizeof(ev), NULL);
}

int mgmt_discovering(u16 index, u8 discovering)
{
	return mgmt_event(MGMT_EV_DISCOVERING, index, &discovering,
						sizeof(discovering), NULL);
>>>>>>> d762f438
}<|MERGE_RESOLUTION|>--- conflicted
+++ resolved
@@ -36,11 +36,7 @@
 	struct list_head list;
 	__u16 opcode;
 	int index;
-<<<<<<< HEAD
-	void *cmd;
-=======
 	void *param;
->>>>>>> d762f438
 	struct sock *sk;
 	void *user_data;
 };
@@ -183,10 +179,11 @@
 
 	hci_del_off_timer(hdev);
 
-<<<<<<< HEAD
-	hci_dev_lock_bh(hdev);
+	hci_dev_lock(hdev);
 
 	set_bit(HCI_MGMT, &hdev->flags);
+
+	memset(&rp, 0, sizeof(rp));
 
 	rp.type = hdev->dev_type;
 
@@ -209,39 +206,9 @@
 	rp.hci_ver = hdev->hci_ver;
 	put_unaligned_le16(hdev->hci_rev, &rp.hci_rev);
 
-	hci_dev_unlock_bh(hdev);
-=======
-	hci_dev_lock(hdev);
-
-	set_bit(HCI_MGMT, &hdev->flags);
-
-	memset(&rp, 0, sizeof(rp));
-
-	rp.type = hdev->dev_type;
-
-	rp.powered = test_bit(HCI_UP, &hdev->flags);
-	rp.connectable = test_bit(HCI_PSCAN, &hdev->flags);
-	rp.discoverable = test_bit(HCI_ISCAN, &hdev->flags);
-	rp.pairable = test_bit(HCI_PSCAN, &hdev->flags);
-
-	if (test_bit(HCI_AUTH, &hdev->flags))
-		rp.sec_mode = 3;
-	else if (hdev->ssp_mode > 0)
-		rp.sec_mode = 4;
-	else
-		rp.sec_mode = 2;
-
-	bacpy(&rp.bdaddr, &hdev->bdaddr);
-	memcpy(rp.features, hdev->features, 8);
-	memcpy(rp.dev_class, hdev->dev_class, 3);
-	put_unaligned_le16(hdev->manufacturer, &rp.manufacturer);
-	rp.hci_ver = hdev->hci_ver;
-	put_unaligned_le16(hdev->hci_rev, &rp.hci_rev);
-
 	memcpy(rp.name, hdev->dev_name, sizeof(hdev->dev_name));
 
 	hci_dev_unlock(hdev);
->>>>>>> d762f438
 	hci_dev_put(hdev);
 
 	return cmd_complete(sk, index, MGMT_OP_READ_INFO, &rp, sizeof(rp));
@@ -250,11 +217,7 @@
 static void mgmt_pending_free(struct pending_cmd *cmd)
 {
 	sock_put(cmd->sk);
-<<<<<<< HEAD
-	kfree(cmd->cmd);
-=======
 	kfree(cmd->param);
->>>>>>> d762f438
 	kfree(cmd);
 }
 
@@ -270,103 +233,6 @@
 	cmd->opcode = opcode;
 	cmd->index = index;
 
-<<<<<<< HEAD
-	cmd->cmd = kmalloc(len, GFP_ATOMIC);
-	if (!cmd->cmd) {
-		kfree(cmd);
-		return NULL;
-	}
-
-	memcpy(cmd->cmd, data, len);
-
-	cmd->sk = sk;
-	sock_hold(sk);
-
-	list_add(&cmd->list, &cmd_list);
-
-	return cmd;
-}
-
-static void mgmt_pending_foreach(u16 opcode, int index,
-				void (*cb)(struct pending_cmd *cmd, void *data),
-				void *data)
-{
-	struct list_head *p, *n;
-
-	list_for_each_safe(p, n, &cmd_list) {
-		struct pending_cmd *cmd;
-
-		cmd = list_entry(p, struct pending_cmd, list);
-
-		if (cmd->opcode != opcode)
-			continue;
-
-		if (index >= 0 && cmd->index != index)
-			continue;
-
-		cb(cmd, data);
-	}
-}
-
-static struct pending_cmd *mgmt_pending_find(u16 opcode, int index)
-{
-	struct list_head *p;
-
-	list_for_each(p, &cmd_list) {
-		struct pending_cmd *cmd;
-
-		cmd = list_entry(p, struct pending_cmd, list);
-
-		if (cmd->opcode != opcode)
-			continue;
-
-		if (index >= 0 && cmd->index != index)
-			continue;
-
-		return cmd;
-	}
-
-	return NULL;
-}
-
-static void mgmt_pending_remove(struct pending_cmd *cmd)
-{
-	list_del(&cmd->list);
-	mgmt_pending_free(cmd);
-}
-
-static int set_powered(struct sock *sk, u16 index, unsigned char *data, u16 len)
-{
-	struct mgmt_mode *cp;
-	struct hci_dev *hdev;
-	struct pending_cmd *cmd;
-	int err, up;
-
-	cp = (void *) data;
-
-	BT_DBG("request for hci%u", index);
-
-	if (len != sizeof(*cp))
-		return cmd_status(sk, index, MGMT_OP_SET_POWERED, EINVAL);
-
-	hdev = hci_dev_get(index);
-	if (!hdev)
-		return cmd_status(sk, index, MGMT_OP_SET_POWERED, ENODEV);
-
-	hci_dev_lock_bh(hdev);
-
-	up = test_bit(HCI_UP, &hdev->flags);
-	if ((cp->val && up) || (!cp->val && !up)) {
-		err = cmd_status(sk, index, MGMT_OP_SET_POWERED, EALREADY);
-		goto failed;
-	}
-
-	if (mgmt_pending_find(MGMT_OP_SET_POWERED, index)) {
-		err = cmd_status(sk, index, MGMT_OP_SET_POWERED, EBUSY);
-		goto failed;
-	}
-
-=======
 	cmd->param = kmalloc(len, GFP_ATOMIC);
 	if (!cmd->param) {
 		kfree(cmd);
@@ -463,7 +329,6 @@
 		goto failed;
 	}
 
->>>>>>> d762f438
 	cmd = mgmt_pending_add(sk, MGMT_OP_SET_POWERED, index, data, len);
 	if (!cmd) {
 		err = -ENOMEM;
@@ -478,11 +343,7 @@
 	err = 0;
 
 failed:
-<<<<<<< HEAD
-	hci_dev_unlock_bh(hdev);
-=======
 	hci_dev_unlock(hdev);
->>>>>>> d762f438
 	hci_dev_put(hdev);
 	return err;
 }
@@ -507,11 +368,7 @@
 	if (!hdev)
 		return cmd_status(sk, index, MGMT_OP_SET_DISCOVERABLE, ENODEV);
 
-<<<<<<< HEAD
-	hci_dev_lock_bh(hdev);
-=======
 	hci_dev_lock(hdev);
->>>>>>> d762f438
 
 	if (!test_bit(HCI_UP, &hdev->flags)) {
 		err = cmd_status(sk, index, MGMT_OP_SET_DISCOVERABLE, ENETDOWN);
@@ -546,11 +403,7 @@
 		mgmt_pending_remove(cmd);
 
 failed:
-<<<<<<< HEAD
-	hci_dev_unlock_bh(hdev);
-=======
 	hci_dev_unlock(hdev);
->>>>>>> d762f438
 	hci_dev_put(hdev);
 
 	return err;
@@ -576,11 +429,7 @@
 	if (!hdev)
 		return cmd_status(sk, index, MGMT_OP_SET_CONNECTABLE, ENODEV);
 
-<<<<<<< HEAD
-	hci_dev_lock_bh(hdev);
-=======
 	hci_dev_lock(hdev);
->>>>>>> d762f438
 
 	if (!test_bit(HCI_UP, &hdev->flags)) {
 		err = cmd_status(sk, index, MGMT_OP_SET_CONNECTABLE, ENETDOWN);
@@ -614,11 +463,7 @@
 		mgmt_pending_remove(cmd);
 
 failed:
-<<<<<<< HEAD
-	hci_dev_unlock_bh(hdev);
-=======
 	hci_dev_unlock(hdev);
->>>>>>> d762f438
 	hci_dev_put(hdev);
 
 	return err;
@@ -677,11 +522,7 @@
 	if (!hdev)
 		return cmd_status(sk, index, MGMT_OP_SET_PAIRABLE, ENODEV);
 
-<<<<<<< HEAD
-	hci_dev_lock_bh(hdev);
-=======
 	hci_dev_lock(hdev);
->>>>>>> d762f438
 
 	if (cp->val)
 		set_bit(HCI_PAIRABLE, &hdev->flags);
@@ -697,1123 +538,12 @@
 	err = mgmt_event(MGMT_EV_PAIRABLE, index, &ev, sizeof(ev), sk);
 
 failed:
-<<<<<<< HEAD
-	hci_dev_unlock_bh(hdev);
-=======
 	hci_dev_unlock(hdev);
->>>>>>> d762f438
-	hci_dev_put(hdev);
-
-	return err;
-}
-
-<<<<<<< HEAD
-static u8 get_service_classes(struct hci_dev *hdev)
-{
-	struct list_head *p;
-	u8 val = 0;
-
-	list_for_each(p, &hdev->uuids) {
-		struct bt_uuid *uuid = list_entry(p, struct bt_uuid, list);
-
-		val |= uuid->svc_hint;
-	}
-
-	return val;
-}
-
-static int update_class(struct hci_dev *hdev)
-{
-	u8 cod[3];
-
-	BT_DBG("%s", hdev->name);
-
-	if (test_bit(HCI_SERVICE_CACHE, &hdev->flags))
-		return 0;
-
-	cod[0] = hdev->minor_class;
-	cod[1] = hdev->major_class;
-	cod[2] = get_service_classes(hdev);
-
-	if (memcmp(cod, hdev->dev_class, 3) == 0)
-		return 0;
-
-	return hci_send_cmd(hdev, HCI_OP_WRITE_CLASS_OF_DEV, sizeof(cod), cod);
-}
-
-static int add_uuid(struct sock *sk, u16 index, unsigned char *data, u16 len)
-{
-	struct mgmt_cp_add_uuid *cp;
-	struct hci_dev *hdev;
-	struct bt_uuid *uuid;
-	int err;
-
-	cp = (void *) data;
-
-	BT_DBG("request for hci%u", index);
-
-	if (len != sizeof(*cp))
-		return cmd_status(sk, index, MGMT_OP_ADD_UUID, EINVAL);
-
-	hdev = hci_dev_get(index);
-	if (!hdev)
-		return cmd_status(sk, index, MGMT_OP_ADD_UUID, ENODEV);
-
-	hci_dev_lock_bh(hdev);
-
-	uuid = kmalloc(sizeof(*uuid), GFP_ATOMIC);
-	if (!uuid) {
-		err = -ENOMEM;
-		goto failed;
-	}
-
-	memcpy(uuid->uuid, cp->uuid, 16);
-	uuid->svc_hint = cp->svc_hint;
-
-	list_add(&uuid->list, &hdev->uuids);
-
-	err = update_class(hdev);
-	if (err < 0)
-		goto failed;
-
-	err = cmd_complete(sk, index, MGMT_OP_ADD_UUID, NULL, 0);
-
-failed:
-	hci_dev_unlock_bh(hdev);
-	hci_dev_put(hdev);
-
-	return err;
-}
-
-static int remove_uuid(struct sock *sk, u16 index, unsigned char *data, u16 len)
-{
-	struct list_head *p, *n;
-	struct mgmt_cp_remove_uuid *cp;
-	struct hci_dev *hdev;
-	u8 bt_uuid_any[] = { 0, 0, 0, 0, 0, 0, 0, 0, 0, 0, 0, 0, 0, 0, 0, 0 };
-	int err, found;
-
-	cp = (void *) data;
-
-	BT_DBG("request for hci%u", index);
-
-	if (len != sizeof(*cp))
-		return cmd_status(sk, index, MGMT_OP_REMOVE_UUID, EINVAL);
-
-	hdev = hci_dev_get(index);
-	if (!hdev)
-		return cmd_status(sk, index, MGMT_OP_REMOVE_UUID, ENODEV);
-
-	hci_dev_lock_bh(hdev);
-
-	if (memcmp(cp->uuid, bt_uuid_any, 16) == 0) {
-		err = hci_uuids_clear(hdev);
-		goto unlock;
-	}
-
-	found = 0;
-
-	list_for_each_safe(p, n, &hdev->uuids) {
-		struct bt_uuid *match = list_entry(p, struct bt_uuid, list);
-
-		if (memcmp(match->uuid, cp->uuid, 16) != 0)
-			continue;
-
-		list_del(&match->list);
-		found++;
-	}
-
-	if (found == 0) {
-		err = cmd_status(sk, index, MGMT_OP_REMOVE_UUID, ENOENT);
-		goto unlock;
-	}
-
-	err = update_class(hdev);
-	if (err < 0)
-		goto unlock;
-
-	err = cmd_complete(sk, index, MGMT_OP_REMOVE_UUID, NULL, 0);
-
-unlock:
-	hci_dev_unlock_bh(hdev);
-	hci_dev_put(hdev);
-
-	return err;
-}
-
-static int set_dev_class(struct sock *sk, u16 index, unsigned char *data,
-									u16 len)
-{
-	struct hci_dev *hdev;
-	struct mgmt_cp_set_dev_class *cp;
-	int err;
-
-	cp = (void *) data;
-
-	BT_DBG("request for hci%u", index);
-
-	if (len != sizeof(*cp))
-		return cmd_status(sk, index, MGMT_OP_SET_DEV_CLASS, EINVAL);
-
-	hdev = hci_dev_get(index);
-	if (!hdev)
-		return cmd_status(sk, index, MGMT_OP_SET_DEV_CLASS, ENODEV);
-
-	hci_dev_lock_bh(hdev);
-
-	hdev->major_class = cp->major;
-	hdev->minor_class = cp->minor;
-
-	err = update_class(hdev);
-
-	if (err == 0)
-		err = cmd_complete(sk, index, MGMT_OP_SET_DEV_CLASS, NULL, 0);
-
-	hci_dev_unlock_bh(hdev);
-	hci_dev_put(hdev);
-
-	return err;
-}
-
-static int set_service_cache(struct sock *sk, u16 index,  unsigned char *data,
-									u16 len)
-{
-	struct hci_dev *hdev;
-	struct mgmt_cp_set_service_cache *cp;
-	int err;
-
-	cp = (void *) data;
-
-	if (len != sizeof(*cp))
-		return cmd_status(sk, index, MGMT_OP_SET_SERVICE_CACHE, EINVAL);
-
-	hdev = hci_dev_get(index);
-	if (!hdev)
-		return cmd_status(sk, index, MGMT_OP_SET_SERVICE_CACHE, ENODEV);
-
-	hci_dev_lock_bh(hdev);
-
-	BT_DBG("hci%u enable %d", index, cp->enable);
-
-	if (cp->enable) {
-		set_bit(HCI_SERVICE_CACHE, &hdev->flags);
-		err = 0;
-	} else {
-		clear_bit(HCI_SERVICE_CACHE, &hdev->flags);
-		err = update_class(hdev);
-	}
-
-	if (err == 0)
-		err = cmd_complete(sk, index, MGMT_OP_SET_SERVICE_CACHE, NULL,
-									0);
-
-	hci_dev_unlock_bh(hdev);
-	hci_dev_put(hdev);
-
-	return err;
-}
-
-static int load_keys(struct sock *sk, u16 index, unsigned char *data, u16 len)
-{
-	struct hci_dev *hdev;
-	struct mgmt_cp_load_keys *cp;
-	u16 key_count, expected_len;
-	int i;
-
-	cp = (void *) data;
-
-	if (len < sizeof(*cp))
-		return -EINVAL;
-
-	key_count = get_unaligned_le16(&cp->key_count);
-
-	expected_len = sizeof(*cp) + key_count * sizeof(struct mgmt_key_info);
-	if (expected_len != len) {
-		BT_ERR("load_keys: expected %u bytes, got %u bytes",
-							len, expected_len);
-		return -EINVAL;
-	}
-
-	hdev = hci_dev_get(index);
-	if (!hdev)
-		return cmd_status(sk, index, MGMT_OP_LOAD_KEYS, ENODEV);
-
-	BT_DBG("hci%u debug_keys %u key_count %u", index, cp->debug_keys,
-								key_count);
-
-	hci_dev_lock_bh(hdev);
-
-	hci_link_keys_clear(hdev);
-
-	set_bit(HCI_LINK_KEYS, &hdev->flags);
-
-	if (cp->debug_keys)
-		set_bit(HCI_DEBUG_KEYS, &hdev->flags);
-	else
-		clear_bit(HCI_DEBUG_KEYS, &hdev->flags);
-
-	for (i = 0; i < key_count; i++) {
-		struct mgmt_key_info *key = &cp->keys[i];
-
-		hci_add_link_key(hdev, 0, &key->bdaddr, key->val, key->type,
-								key->pin_len);
-	}
-
-	hci_dev_unlock_bh(hdev);
-	hci_dev_put(hdev);
-
-	return 0;
-}
-
-static int remove_key(struct sock *sk, u16 index, unsigned char *data, u16 len)
-{
-	struct hci_dev *hdev;
-	struct mgmt_cp_remove_key *cp;
-	struct hci_conn *conn;
-	int err;
-
-	cp = (void *) data;
-
-	if (len != sizeof(*cp))
-		return cmd_status(sk, index, MGMT_OP_REMOVE_KEY, EINVAL);
-
-	hdev = hci_dev_get(index);
-	if (!hdev)
-		return cmd_status(sk, index, MGMT_OP_REMOVE_KEY, ENODEV);
-
-	hci_dev_lock_bh(hdev);
-
-	err = hci_remove_link_key(hdev, &cp->bdaddr);
-	if (err < 0) {
-		err = cmd_status(sk, index, MGMT_OP_REMOVE_KEY, -err);
-		goto unlock;
-	}
-
-	err = 0;
-
-	if (!test_bit(HCI_UP, &hdev->flags) || !cp->disconnect)
-		goto unlock;
-
-	conn = hci_conn_hash_lookup_ba(hdev, ACL_LINK, &cp->bdaddr);
-	if (conn) {
-		struct hci_cp_disconnect dc;
-
-		put_unaligned_le16(conn->handle, &dc.handle);
-		dc.reason = 0x13; /* Remote User Terminated Connection */
-		err = hci_send_cmd(hdev, HCI_OP_DISCONNECT, 0, NULL);
-	}
-
-unlock:
-	hci_dev_unlock_bh(hdev);
-	hci_dev_put(hdev);
-
-	return err;
-}
-
-static int disconnect(struct sock *sk, u16 index, unsigned char *data, u16 len)
-{
-	struct hci_dev *hdev;
-	struct mgmt_cp_disconnect *cp;
-	struct hci_cp_disconnect dc;
-	struct pending_cmd *cmd;
-	struct hci_conn *conn;
-	int err;
-
-	BT_DBG("");
-
-	cp = (void *) data;
-
-	if (len != sizeof(*cp))
-		return cmd_status(sk, index, MGMT_OP_DISCONNECT, EINVAL);
-
-	hdev = hci_dev_get(index);
-	if (!hdev)
-		return cmd_status(sk, index, MGMT_OP_DISCONNECT, ENODEV);
-
-	hci_dev_lock_bh(hdev);
-
-	if (!test_bit(HCI_UP, &hdev->flags)) {
-		err = cmd_status(sk, index, MGMT_OP_DISCONNECT, ENETDOWN);
-		goto failed;
-	}
-
-	if (mgmt_pending_find(MGMT_OP_DISCONNECT, index)) {
-		err = cmd_status(sk, index, MGMT_OP_DISCONNECT, EBUSY);
-		goto failed;
-	}
-
-	conn = hci_conn_hash_lookup_ba(hdev, ACL_LINK, &cp->bdaddr);
-	if (!conn) {
-		err = cmd_status(sk, index, MGMT_OP_DISCONNECT, ENOTCONN);
-		goto failed;
-	}
-
-	cmd = mgmt_pending_add(sk, MGMT_OP_DISCONNECT, index, data, len);
-	if (!cmd) {
-		err = -ENOMEM;
-		goto failed;
-	}
-
-	put_unaligned_le16(conn->handle, &dc.handle);
-	dc.reason = 0x13; /* Remote User Terminated Connection */
-
-	err = hci_send_cmd(hdev, HCI_OP_DISCONNECT, sizeof(dc), &dc);
-	if (err < 0)
-		mgmt_pending_remove(cmd);
-
-failed:
-	hci_dev_unlock_bh(hdev);
-	hci_dev_put(hdev);
-
-	return err;
-}
-
-static int get_connections(struct sock *sk, u16 index)
-{
-	struct mgmt_rp_get_connections *rp;
-	struct hci_dev *hdev;
-	struct list_head *p;
-	size_t rp_len;
-	u16 count;
-	int i, err;
-
-	BT_DBG("");
-
-	hdev = hci_dev_get(index);
-	if (!hdev)
-		return cmd_status(sk, index, MGMT_OP_GET_CONNECTIONS, ENODEV);
-
-	hci_dev_lock_bh(hdev);
-
-	count = 0;
-	list_for_each(p, &hdev->conn_hash.list) {
-		count++;
-	}
-
-	rp_len = sizeof(*rp) + (count * sizeof(bdaddr_t));
-	rp = kmalloc(rp_len, GFP_ATOMIC);
-	if (!rp) {
-		err = -ENOMEM;
-		goto unlock;
-	}
-
-	put_unaligned_le16(count, &rp->conn_count);
-
-	read_lock(&hci_dev_list_lock);
-
-	i = 0;
-	list_for_each(p, &hdev->conn_hash.list) {
-		struct hci_conn *c = list_entry(p, struct hci_conn, list);
-
-		bacpy(&rp->conn[i++], &c->dst);
-	}
-
-	read_unlock(&hci_dev_list_lock);
-
-	err = cmd_complete(sk, index, MGMT_OP_GET_CONNECTIONS, rp, rp_len);
-
-unlock:
-	kfree(rp);
-	hci_dev_unlock_bh(hdev);
-	hci_dev_put(hdev);
-	return err;
-}
-
-static int pin_code_reply(struct sock *sk, u16 index, unsigned char *data,
-									u16 len)
-{
-	struct hci_dev *hdev;
-	struct mgmt_cp_pin_code_reply *cp;
-	struct hci_cp_pin_code_reply reply;
-	struct pending_cmd *cmd;
-	int err;
-
-	BT_DBG("");
-
-	cp = (void *) data;
-
-	if (len != sizeof(*cp))
-		return cmd_status(sk, index, MGMT_OP_PIN_CODE_REPLY, EINVAL);
-
-	hdev = hci_dev_get(index);
-	if (!hdev)
-		return cmd_status(sk, index, MGMT_OP_PIN_CODE_REPLY, ENODEV);
-
-	hci_dev_lock_bh(hdev);
-
-	if (!test_bit(HCI_UP, &hdev->flags)) {
-		err = cmd_status(sk, index, MGMT_OP_PIN_CODE_REPLY, ENETDOWN);
-		goto failed;
-	}
-
-	cmd = mgmt_pending_add(sk, MGMT_OP_PIN_CODE_REPLY, index, data, len);
-	if (!cmd) {
-		err = -ENOMEM;
-		goto failed;
-	}
-
-	bacpy(&reply.bdaddr, &cp->bdaddr);
-	reply.pin_len = cp->pin_len;
-	memcpy(reply.pin_code, cp->pin_code, 16);
-
-	err = hci_send_cmd(hdev, HCI_OP_PIN_CODE_REPLY, sizeof(reply), &reply);
-	if (err < 0)
-		mgmt_pending_remove(cmd);
-
-failed:
-	hci_dev_unlock_bh(hdev);
-	hci_dev_put(hdev);
-
-	return err;
-}
-
-static int pin_code_neg_reply(struct sock *sk, u16 index, unsigned char *data,
-									u16 len)
-{
-	struct hci_dev *hdev;
-	struct mgmt_cp_pin_code_neg_reply *cp;
-	struct pending_cmd *cmd;
-	int err;
-
-	BT_DBG("");
-
-	cp = (void *) data;
-
-	if (len != sizeof(*cp))
-		return cmd_status(sk, index, MGMT_OP_PIN_CODE_NEG_REPLY,
-									EINVAL);
-
-	hdev = hci_dev_get(index);
-	if (!hdev)
-		return cmd_status(sk, index, MGMT_OP_PIN_CODE_NEG_REPLY,
-									ENODEV);
-
-	hci_dev_lock_bh(hdev);
-
-	if (!test_bit(HCI_UP, &hdev->flags)) {
-		err = cmd_status(sk, index, MGMT_OP_PIN_CODE_NEG_REPLY,
-								ENETDOWN);
-		goto failed;
-	}
-
-	cmd = mgmt_pending_add(sk, MGMT_OP_PIN_CODE_NEG_REPLY, index,
-								data, len);
-	if (!cmd) {
-		err = -ENOMEM;
-		goto failed;
-	}
-
-	err = hci_send_cmd(hdev, HCI_OP_PIN_CODE_NEG_REPLY, sizeof(cp->bdaddr),
-								&cp->bdaddr);
-	if (err < 0)
-		mgmt_pending_remove(cmd);
-
-failed:
-	hci_dev_unlock_bh(hdev);
-	hci_dev_put(hdev);
-
-	return err;
-}
-
-static int set_io_capability(struct sock *sk, u16 index, unsigned char *data,
-									u16 len)
-{
-	struct hci_dev *hdev;
-	struct mgmt_cp_set_io_capability *cp;
-
-	BT_DBG("");
-
-	cp = (void *) data;
-
-	if (len != sizeof(*cp))
-		return cmd_status(sk, index, MGMT_OP_SET_IO_CAPABILITY, EINVAL);
-
-	hdev = hci_dev_get(index);
-	if (!hdev)
-		return cmd_status(sk, index, MGMT_OP_SET_IO_CAPABILITY, ENODEV);
-
-	hci_dev_lock_bh(hdev);
-
-	hdev->io_capability = cp->io_capability;
-
-	BT_DBG("%s IO capability set to 0x%02x", hdev->name,
-							hdev->io_capability);
-
-	hci_dev_unlock_bh(hdev);
-	hci_dev_put(hdev);
-
-	return cmd_complete(sk, index, MGMT_OP_SET_IO_CAPABILITY, NULL, 0);
-}
-
-static inline struct pending_cmd *find_pairing(struct hci_conn *conn)
-{
-	struct hci_dev *hdev = conn->hdev;
-	struct list_head *p;
-
-	list_for_each(p, &cmd_list) {
-		struct pending_cmd *cmd;
-
-		cmd = list_entry(p, struct pending_cmd, list);
-
-		if (cmd->opcode != MGMT_OP_PAIR_DEVICE)
-			continue;
-
-		if (cmd->index != hdev->id)
-			continue;
-
-		if (cmd->user_data != conn)
-			continue;
-
-		return cmd;
-	}
-
-	return NULL;
-}
-
-static void pairing_complete(struct pending_cmd *cmd, u8 status)
-{
-	struct mgmt_rp_pair_device rp;
-	struct hci_conn *conn = cmd->user_data;
-
-	bacpy(&rp.bdaddr, &conn->dst);
-	rp.status = status;
-
-	cmd_complete(cmd->sk, cmd->index, MGMT_OP_PAIR_DEVICE, &rp, sizeof(rp));
-
-	/* So we don't get further callbacks for this connection */
-	conn->connect_cfm_cb = NULL;
-	conn->security_cfm_cb = NULL;
-	conn->disconn_cfm_cb = NULL;
-
-	hci_conn_put(conn);
-
-	mgmt_pending_remove(cmd);
-}
-
-static void pairing_complete_cb(struct hci_conn *conn, u8 status)
-{
-	struct pending_cmd *cmd;
-
-	BT_DBG("status %u", status);
-
-	cmd = find_pairing(conn);
-	if (!cmd) {
-		BT_DBG("Unable to find a pending command");
-		return;
-	}
-
-	pairing_complete(cmd, status);
-}
-
-static int pair_device(struct sock *sk, u16 index, unsigned char *data, u16 len)
-{
-	struct hci_dev *hdev;
-	struct mgmt_cp_pair_device *cp;
-	struct pending_cmd *cmd;
-	u8 sec_level, auth_type;
-	struct hci_conn *conn;
-	int err;
-
-	BT_DBG("");
-
-	cp = (void *) data;
-
-	if (len != sizeof(*cp))
-		return cmd_status(sk, index, MGMT_OP_PAIR_DEVICE, EINVAL);
-
-	hdev = hci_dev_get(index);
-	if (!hdev)
-		return cmd_status(sk, index, MGMT_OP_PAIR_DEVICE, ENODEV);
-
-	hci_dev_lock_bh(hdev);
-
-	if (cp->io_cap == 0x03) {
-		sec_level = BT_SECURITY_MEDIUM;
-		auth_type = HCI_AT_DEDICATED_BONDING;
-	} else {
-		sec_level = BT_SECURITY_HIGH;
-		auth_type = HCI_AT_DEDICATED_BONDING_MITM;
-	}
-
-	conn = hci_connect(hdev, ACL_LINK, &cp->bdaddr, sec_level, auth_type);
-	if (IS_ERR(conn)) {
-		err = PTR_ERR(conn);
-		goto unlock;
-	}
-
-	if (conn->connect_cfm_cb) {
-		hci_conn_put(conn);
-		err = cmd_status(sk, index, MGMT_OP_PAIR_DEVICE, EBUSY);
-		goto unlock;
-	}
-
-	cmd = mgmt_pending_add(sk, MGMT_OP_PAIR_DEVICE, index, data, len);
-	if (!cmd) {
-		err = -ENOMEM;
-		hci_conn_put(conn);
-		goto unlock;
-	}
-
-	conn->connect_cfm_cb = pairing_complete_cb;
-	conn->security_cfm_cb = pairing_complete_cb;
-	conn->disconn_cfm_cb = pairing_complete_cb;
-	conn->io_capability = cp->io_cap;
-	cmd->user_data = conn;
-
-	if (conn->state == BT_CONNECTED &&
-				hci_conn_security(conn, sec_level, auth_type))
-		pairing_complete(cmd, 0);
-
-	err = 0;
-
-unlock:
-	hci_dev_unlock_bh(hdev);
-	hci_dev_put(hdev);
-
-	return err;
-}
-
-static int user_confirm_reply(struct sock *sk, u16 index, unsigned char *data,
-							u16 len, int success)
-{
-	struct mgmt_cp_user_confirm_reply *cp = (void *) data;
-	u16 mgmt_op, hci_op;
-	struct pending_cmd *cmd;
-	struct hci_dev *hdev;
-	int err;
-
-	BT_DBG("");
-
-	if (success) {
-		mgmt_op = MGMT_OP_USER_CONFIRM_REPLY;
-		hci_op = HCI_OP_USER_CONFIRM_REPLY;
-	} else {
-		mgmt_op = MGMT_OP_USER_CONFIRM_NEG_REPLY;
-		hci_op = HCI_OP_USER_CONFIRM_NEG_REPLY;
-	}
-
-	if (len != sizeof(*cp))
-		return cmd_status(sk, index, mgmt_op, EINVAL);
-
-	hdev = hci_dev_get(index);
-	if (!hdev)
-		return cmd_status(sk, index, mgmt_op, ENODEV);
-
-	hci_dev_lock_bh(hdev);
-
-	if (!test_bit(HCI_UP, &hdev->flags)) {
-		err = cmd_status(sk, index, mgmt_op, ENETDOWN);
-		goto failed;
-	}
-
-	cmd = mgmt_pending_add(sk, mgmt_op, index, data, len);
-	if (!cmd) {
-		err = -ENOMEM;
-		goto failed;
-	}
-
-	err = hci_send_cmd(hdev, hci_op, sizeof(cp->bdaddr), &cp->bdaddr);
-	if (err < 0)
-		mgmt_pending_remove(cmd);
-
-failed:
-	hci_dev_unlock_bh(hdev);
-	hci_dev_put(hdev);
-
-	return err;
-}
-
-int mgmt_control(struct sock *sk, struct msghdr *msg, size_t msglen)
-{
-	unsigned char *buf;
-	struct mgmt_hdr *hdr;
-	u16 opcode, index, len;
-	int err;
-
-	BT_DBG("got %zu bytes", msglen);
-
-	if (msglen < sizeof(*hdr))
-		return -EINVAL;
-
-	buf = kmalloc(msglen, GFP_ATOMIC);
-	if (!buf)
-		return -ENOMEM;
-
-	if (memcpy_fromiovec(buf, msg->msg_iov, msglen)) {
-		err = -EFAULT;
-		goto done;
-	}
-
-	hdr = (struct mgmt_hdr *) buf;
-	opcode = get_unaligned_le16(&hdr->opcode);
-	index = get_unaligned_le16(&hdr->index);
-	len = get_unaligned_le16(&hdr->len);
-
-	if (len != msglen - sizeof(*hdr)) {
-		err = -EINVAL;
-		goto done;
-	}
-
-	switch (opcode) {
-	case MGMT_OP_READ_VERSION:
-		err = read_version(sk);
-		break;
-	case MGMT_OP_READ_INDEX_LIST:
-		err = read_index_list(sk);
-		break;
-	case MGMT_OP_READ_INFO:
-		err = read_controller_info(sk, index);
-		break;
-	case MGMT_OP_SET_POWERED:
-		err = set_powered(sk, index, buf + sizeof(*hdr), len);
-		break;
-	case MGMT_OP_SET_DISCOVERABLE:
-		err = set_discoverable(sk, index, buf + sizeof(*hdr), len);
-		break;
-	case MGMT_OP_SET_CONNECTABLE:
-		err = set_connectable(sk, index, buf + sizeof(*hdr), len);
-		break;
-	case MGMT_OP_SET_PAIRABLE:
-		err = set_pairable(sk, index, buf + sizeof(*hdr), len);
-		break;
-	case MGMT_OP_ADD_UUID:
-		err = add_uuid(sk, index, buf + sizeof(*hdr), len);
-		break;
-	case MGMT_OP_REMOVE_UUID:
-		err = remove_uuid(sk, index, buf + sizeof(*hdr), len);
-		break;
-	case MGMT_OP_SET_DEV_CLASS:
-		err = set_dev_class(sk, index, buf + sizeof(*hdr), len);
-		break;
-	case MGMT_OP_SET_SERVICE_CACHE:
-		err = set_service_cache(sk, index, buf + sizeof(*hdr), len);
-		break;
-	case MGMT_OP_LOAD_KEYS:
-		err = load_keys(sk, index, buf + sizeof(*hdr), len);
-		break;
-	case MGMT_OP_REMOVE_KEY:
-		err = remove_key(sk, index, buf + sizeof(*hdr), len);
-		break;
-	case MGMT_OP_DISCONNECT:
-		err = disconnect(sk, index, buf + sizeof(*hdr), len);
-		break;
-	case MGMT_OP_GET_CONNECTIONS:
-		err = get_connections(sk, index);
-		break;
-	case MGMT_OP_PIN_CODE_REPLY:
-		err = pin_code_reply(sk, index, buf + sizeof(*hdr), len);
-		break;
-	case MGMT_OP_PIN_CODE_NEG_REPLY:
-		err = pin_code_neg_reply(sk, index, buf + sizeof(*hdr), len);
-		break;
-	case MGMT_OP_SET_IO_CAPABILITY:
-		err = set_io_capability(sk, index, buf + sizeof(*hdr), len);
-		break;
-	case MGMT_OP_PAIR_DEVICE:
-		err = pair_device(sk, index, buf + sizeof(*hdr), len);
-		break;
-	case MGMT_OP_USER_CONFIRM_REPLY:
-		err = user_confirm_reply(sk, index, buf + sizeof(*hdr), len, 1);
-		break;
-	case MGMT_OP_USER_CONFIRM_NEG_REPLY:
-		err = user_confirm_reply(sk, index, buf + sizeof(*hdr), len, 0);
-		break;
-	default:
-		BT_DBG("Unknown op %u", opcode);
-		err = cmd_status(sk, index, opcode, 0x01);
-		break;
-	}
-
-	if (err < 0)
-		goto done;
-
-	err = msglen;
-
-done:
-	kfree(buf);
-	return err;
-}
-
-int mgmt_index_added(u16 index)
-{
-	return mgmt_event(MGMT_EV_INDEX_ADDED, index, NULL, 0, NULL);
-}
-
-int mgmt_index_removed(u16 index)
-{
-	return mgmt_event(MGMT_EV_INDEX_REMOVED, index, NULL, 0, NULL);
-}
-
-struct cmd_lookup {
-	u8 val;
-	struct sock *sk;
-};
-
-static void mode_rsp(struct pending_cmd *cmd, void *data)
-{
-	struct mgmt_mode *cp = cmd->cmd;
-	struct cmd_lookup *match = data;
-
-	if (cp->val != match->val)
-		return;
-
-	send_mode_rsp(cmd->sk, cmd->opcode, cmd->index, cp->val);
-
-	list_del(&cmd->list);
-
-	if (match->sk == NULL) {
-		match->sk = cmd->sk;
-		sock_hold(match->sk);
-	}
-
-	mgmt_pending_free(cmd);
-}
-
-int mgmt_powered(u16 index, u8 powered)
-{
-	struct mgmt_mode ev;
-	struct cmd_lookup match = { powered, NULL };
-	int ret;
-
-	mgmt_pending_foreach(MGMT_OP_SET_POWERED, index, mode_rsp, &match);
-
-	ev.val = powered;
-
-	ret = mgmt_event(MGMT_EV_POWERED, index, &ev, sizeof(ev), match.sk);
-
-	if (match.sk)
-		sock_put(match.sk);
-
-	return ret;
-}
-
-int mgmt_discoverable(u16 index, u8 discoverable)
-{
-	struct mgmt_mode ev;
-	struct cmd_lookup match = { discoverable, NULL };
-	int ret;
-
-	mgmt_pending_foreach(MGMT_OP_SET_DISCOVERABLE, index, mode_rsp, &match);
-
-	ev.val = discoverable;
-
-	ret = mgmt_event(MGMT_EV_DISCOVERABLE, index, &ev, sizeof(ev),
-								match.sk);
-
-	if (match.sk)
-		sock_put(match.sk);
-
-	return ret;
-}
-
-int mgmt_connectable(u16 index, u8 connectable)
-{
-	struct mgmt_mode ev;
-	struct cmd_lookup match = { connectable, NULL };
-	int ret;
-
-	mgmt_pending_foreach(MGMT_OP_SET_CONNECTABLE, index, mode_rsp, &match);
-
-	ev.val = connectable;
-
-	ret = mgmt_event(MGMT_EV_CONNECTABLE, index, &ev, sizeof(ev), match.sk);
-
-	if (match.sk)
-		sock_put(match.sk);
-
-	return ret;
-}
-
-int mgmt_new_key(u16 index, struct link_key *key, u8 old_key_type)
-{
-	struct mgmt_ev_new_key ev;
-
-	memset(&ev, 0, sizeof(ev));
-
-	bacpy(&ev.key.bdaddr, &key->bdaddr);
-	ev.key.type = key->type;
-	memcpy(ev.key.val, key->val, 16);
-	ev.key.pin_len = key->pin_len;
-	ev.old_key_type = old_key_type;
-
-	return mgmt_event(MGMT_EV_NEW_KEY, index, &ev, sizeof(ev), NULL);
-}
-
-int mgmt_connected(u16 index, bdaddr_t *bdaddr)
-{
-	struct mgmt_ev_connected ev;
-
-	bacpy(&ev.bdaddr, bdaddr);
-
-	return mgmt_event(MGMT_EV_CONNECTED, index, &ev, sizeof(ev), NULL);
-}
-
-static void disconnect_rsp(struct pending_cmd *cmd, void *data)
-{
-	struct mgmt_cp_disconnect *cp = cmd->cmd;
-	struct sock **sk = data;
-	struct mgmt_rp_disconnect rp;
-
-	bacpy(&rp.bdaddr, &cp->bdaddr);
-
-	cmd_complete(cmd->sk, cmd->index, MGMT_OP_DISCONNECT, &rp, sizeof(rp));
-
-	*sk = cmd->sk;
-	sock_hold(*sk);
-
-	mgmt_pending_remove(cmd);
-}
-
-int mgmt_disconnected(u16 index, bdaddr_t *bdaddr)
-{
-	struct mgmt_ev_disconnected ev;
-	struct sock *sk = NULL;
-	int err;
-
-	mgmt_pending_foreach(MGMT_OP_DISCONNECT, index, disconnect_rsp, &sk);
-
-	bacpy(&ev.bdaddr, bdaddr);
-
-	err = mgmt_event(MGMT_EV_DISCONNECTED, index, &ev, sizeof(ev), sk);
-
-	if (sk)
-		sock_put(sk);
-
-	return err;
-}
-
-int mgmt_disconnect_failed(u16 index)
-{
-	struct pending_cmd *cmd;
-	int err;
-
-	cmd = mgmt_pending_find(MGMT_OP_DISCONNECT, index);
-	if (!cmd)
-		return -ENOENT;
-
-	err = cmd_status(cmd->sk, index, MGMT_OP_DISCONNECT, EIO);
-
-	mgmt_pending_remove(cmd);
-
-	return err;
-}
-
-int mgmt_connect_failed(u16 index, bdaddr_t *bdaddr, u8 status)
-{
-	struct mgmt_ev_connect_failed ev;
-
-	bacpy(&ev.bdaddr, bdaddr);
-	ev.status = status;
-
-	return mgmt_event(MGMT_EV_CONNECT_FAILED, index, &ev, sizeof(ev), NULL);
-}
-
-int mgmt_pin_code_request(u16 index, bdaddr_t *bdaddr)
-{
-	struct mgmt_ev_pin_code_request ev;
-
-	bacpy(&ev.bdaddr, bdaddr);
-
-	return mgmt_event(MGMT_EV_PIN_CODE_REQUEST, index, &ev, sizeof(ev),
-									NULL);
-}
-
-int mgmt_pin_code_reply_complete(u16 index, bdaddr_t *bdaddr, u8 status)
-{
-	struct pending_cmd *cmd;
-	struct mgmt_rp_pin_code_reply rp;
-	int err;
-
-	cmd = mgmt_pending_find(MGMT_OP_PIN_CODE_REPLY, index);
-	if (!cmd)
-		return -ENOENT;
-
-	bacpy(&rp.bdaddr, bdaddr);
-	rp.status = status;
-
-	err = cmd_complete(cmd->sk, index, MGMT_OP_PIN_CODE_REPLY, &rp,
-								sizeof(rp));
-
-	mgmt_pending_remove(cmd);
-
-	return err;
-}
-
-int mgmt_pin_code_neg_reply_complete(u16 index, bdaddr_t *bdaddr, u8 status)
-{
-	struct pending_cmd *cmd;
-	struct mgmt_rp_pin_code_reply rp;
-	int err;
-
-	cmd = mgmt_pending_find(MGMT_OP_PIN_CODE_NEG_REPLY, index);
-	if (!cmd)
-		return -ENOENT;
-
-	bacpy(&rp.bdaddr, bdaddr);
-	rp.status = status;
-
-	err = cmd_complete(cmd->sk, index, MGMT_OP_PIN_CODE_NEG_REPLY, &rp,
-								sizeof(rp));
-
-	mgmt_pending_remove(cmd);
-
-	return err;
-}
-
-int mgmt_user_confirm_request(u16 index, bdaddr_t *bdaddr, __le32 value)
-{
-	struct mgmt_ev_user_confirm_request ev;
-
-	BT_DBG("hci%u", index);
-
-	bacpy(&ev.bdaddr, bdaddr);
-	put_unaligned_le32(value, &ev.value);
-
-	return mgmt_event(MGMT_EV_USER_CONFIRM_REQUEST, index, &ev, sizeof(ev),
-									NULL);
-}
-
-static int confirm_reply_complete(u16 index, bdaddr_t *bdaddr, u8 status,
-								u8 opcode)
-{
-	struct pending_cmd *cmd;
-	struct mgmt_rp_user_confirm_reply rp;
-	int err;
-
-	cmd = mgmt_pending_find(opcode, index);
-	if (!cmd)
-		return -ENOENT;
-
-	bacpy(&rp.bdaddr, bdaddr);
-	rp.status = status;
-	err = cmd_complete(cmd->sk, index, opcode, &rp, sizeof(rp));
-
-	mgmt_pending_remove(cmd);
-
-	return err;
-}
-
-int mgmt_user_confirm_reply_complete(u16 index, bdaddr_t *bdaddr, u8 status)
-{
-	return confirm_reply_complete(index, bdaddr, status,
-						MGMT_OP_USER_CONFIRM_REPLY);
-}
-
-int mgmt_user_confirm_neg_reply_complete(u16 index, bdaddr_t *bdaddr, u8 status)
-{
-	return confirm_reply_complete(index, bdaddr, status,
-					MGMT_OP_USER_CONFIRM_NEG_REPLY);
-}
-
-int mgmt_auth_failed(u16 index, bdaddr_t *bdaddr, u8 status)
-{
-	struct mgmt_ev_auth_failed ev;
-
-	bacpy(&ev.bdaddr, bdaddr);
-	ev.status = status;
-
-	return mgmt_event(MGMT_EV_AUTH_FAILED, index, &ev, sizeof(ev), NULL);
-=======
+	hci_dev_put(hdev);
+
+	return err;
+}
+
 #define EIR_FLAGS		0x01 /* flags */
 #define EIR_UUID16_SOME		0x02 /* 16-bit UUID, more available */
 #define EIR_UUID16_ALL		0x03 /* 16-bit UUID, all listed */
@@ -3430,5 +2160,4 @@
 {
 	return mgmt_event(MGMT_EV_DISCOVERING, index, &discovering,
 						sizeof(discovering), NULL);
->>>>>>> d762f438
 }