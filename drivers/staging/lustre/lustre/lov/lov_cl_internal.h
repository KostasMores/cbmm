--- conflicted
+++ resolved
@@ -585,11 +585,7 @@
 			   struct cl_io *io);
 int   lov_io_init_released(const struct lu_env *env, struct cl_object *obj,
 			   struct cl_io *io);
-<<<<<<< HEAD
-void  lov_lock_unlink     (const struct lu_env *env, struct lov_lock_link *link,
-=======
 void  lov_lock_unlink(const struct lu_env *env, struct lov_lock_link *link,
->>>>>>> d8ec26d7
 			   struct lovsub_lock *sub);
 
 struct lov_io_sub *lov_sub_get(const struct lu_env *env, struct lov_io *lio,
