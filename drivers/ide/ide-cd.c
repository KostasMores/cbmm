/*
 * ATAPI CD-ROM driver.
 *
 * Copyright (C) 1994-1996   Scott Snyder <snyder@fnald0.fnal.gov>
 * Copyright (C) 1996-1998   Erik Andersen <andersee@debian.org>
 * Copyright (C) 1998-2000   Jens Axboe <axboe@suse.de>
 * Copyright (C) 2005, 2007  Bartlomiej Zolnierkiewicz
 *
 * May be copied or modified under the terms of the GNU General Public
 * License.  See linux/COPYING for more information.
 *
 * See Documentation/cdrom/ide-cd for usage information.
 *
 * Suggestions are welcome. Patches that work are more welcome though. ;-)
 * For those wishing to work on this driver, please be sure you download
 * and comply with the latest Mt. Fuji (SFF8090 version 4) and ATAPI
 * (SFF-8020i rev 2.6) standards. These documents can be obtained by
 * anonymous ftp from:
 * ftp://fission.dt.wdc.com/pub/standards/SFF_atapi/spec/SFF8020-r2.6/PS/8020r26.ps
 * ftp://ftp.avc-pioneer.com/Mtfuji4/Spec/Fuji4r10.pdf
 *
 * For historical changelog please see:
 *	Documentation/ide/ChangeLog.ide-cd.1994-2004
 */

#define DRV_NAME "ide-cd"
#define PFX DRV_NAME ": "

#define IDECD_VERSION "5.00"

#include <linux/module.h>
#include <linux/types.h>
#include <linux/kernel.h>
#include <linux/delay.h>
#include <linux/timer.h>
#include <linux/slab.h>
#include <linux/interrupt.h>
#include <linux/errno.h>
#include <linux/cdrom.h>
#include <linux/ide.h>
#include <linux/completion.h>
#include <linux/mutex.h>
#include <linux/bcd.h>

/* For SCSI -> ATAPI command conversion */
#include <scsi/scsi.h>

#include <linux/irq.h>
#include <linux/io.h>
#include <asm/byteorder.h>
#include <linux/uaccess.h>
#include <asm/unaligned.h>

#include "ide-cd.h"

#define IDECD_DEBUG_LOG		1

#if IDECD_DEBUG_LOG
#define ide_debug_log(lvl, fmt, args...) __ide_debug_log(lvl, fmt, args)
#else
#define ide_debug_log(lvl, fmt, args...) do {} while (0)
#endif

static DEFINE_MUTEX(idecd_ref_mutex);

static void ide_cd_release(struct kref *);

static struct cdrom_info *ide_cd_get(struct gendisk *disk)
{
	struct cdrom_info *cd = NULL;

	mutex_lock(&idecd_ref_mutex);
	cd = ide_drv_g(disk, cdrom_info);
	if (cd) {
		if (ide_device_get(cd->drive))
			cd = NULL;
		else
			kref_get(&cd->kref);

	}
	mutex_unlock(&idecd_ref_mutex);
	return cd;
}

static void ide_cd_put(struct cdrom_info *cd)
{
	ide_drive_t *drive = cd->drive;

	mutex_lock(&idecd_ref_mutex);
	kref_put(&cd->kref, ide_cd_release);
	ide_device_put(drive);
	mutex_unlock(&idecd_ref_mutex);
}

/*
 * Generic packet command support and error handling routines.
 */

/* Mark that we've seen a media change and invalidate our internal buffers. */
static void cdrom_saw_media_change(ide_drive_t *drive)
{
	drive->dev_flags |= IDE_DFLAG_MEDIA_CHANGED;
	drive->atapi_flags &= ~IDE_AFLAG_TOC_VALID;
}

static int cdrom_log_sense(ide_drive_t *drive, struct request *rq,
			   struct request_sense *sense)
{
	int log = 0;

	ide_debug_log(IDE_DBG_SENSE, "Call %s, sense_key: 0x%x\n", __func__,
		      sense->sense_key);

	if (!sense || !rq || (rq->cmd_flags & REQ_QUIET))
		return 0;

	switch (sense->sense_key) {
	case NO_SENSE:
	case RECOVERED_ERROR:
		break;
	case NOT_READY:
		/*
		 * don't care about tray state messages for e.g. capacity
		 * commands or in-progress or becoming ready
		 */
		if (sense->asc == 0x3a || sense->asc == 0x04)
			break;
		log = 1;
		break;
	case ILLEGAL_REQUEST:
		/*
		 * don't log START_STOP unit with LoEj set, since we cannot
		 * reliably check if drive can auto-close
		 */
		if (rq->cmd[0] == GPCMD_START_STOP_UNIT && sense->asc == 0x24)
			break;
		log = 1;
		break;
	case UNIT_ATTENTION:
		/*
		 * Make good and sure we've seen this potential media change.
		 * Some drives (i.e. Creative) fail to present the correct sense
		 * key in the error register.
		 */
		cdrom_saw_media_change(drive);
		break;
	default:
		log = 1;
		break;
	}
	return log;
}

static void cdrom_analyze_sense_data(ide_drive_t *drive,
			      struct request *failed_command,
			      struct request_sense *sense)
{
	unsigned long sector;
	unsigned long bio_sectors;
	struct cdrom_info *info = drive->driver_data;

	ide_debug_log(IDE_DBG_SENSE, "Call %s, error_code: 0x%x, "
			"sense_key: 0x%x\n", __func__, sense->error_code,
			sense->sense_key);

	if (failed_command)
		ide_debug_log(IDE_DBG_SENSE, "%s: failed cmd: 0x%x\n",
				__func__, failed_command->cmd[0]);

	if (!cdrom_log_sense(drive, failed_command, sense))
		return;

	/*
	 * If a read toc is executed for a CD-R or CD-RW medium where the first
	 * toc has not been recorded yet, it will fail with 05/24/00 (which is a
	 * confusing error)
	 */
	if (failed_command && failed_command->cmd[0] == GPCMD_READ_TOC_PMA_ATIP)
		if (sense->sense_key == 0x05 && sense->asc == 0x24)
			return;

	/* current error */
	if (sense->error_code == 0x70) {
		switch (sense->sense_key) {
		case MEDIUM_ERROR:
		case VOLUME_OVERFLOW:
		case ILLEGAL_REQUEST:
			if (!sense->valid)
				break;
			if (failed_command == NULL ||
					!blk_fs_request(failed_command))
				break;
			sector = (sense->information[0] << 24) |
				 (sense->information[1] << 16) |
				 (sense->information[2] <<  8) |
				 (sense->information[3]);

			if (drive->queue->hardsect_size == 2048)
				/* device sector size is 2K */
				sector <<= 2;

			bio_sectors = max(bio_sectors(failed_command->bio), 4U);
			sector &= ~(bio_sectors - 1);

			if (sector < get_capacity(info->disk) &&
			    drive->probed_capacity - sector < 4 * 75)
				set_capacity(info->disk, sector);
		}
	}

	ide_cd_log_error(drive->name, failed_command, sense);
}

static void cdrom_queue_request_sense(ide_drive_t *drive, void *sense,
				      struct request *failed_command)
{
	struct cdrom_info *info		= drive->driver_data;
	struct request *rq		= &info->request_sense_request;

	ide_debug_log(IDE_DBG_SENSE, "Call %s\n", __func__);

	if (sense == NULL)
		sense = &info->sense_data;

	/* stuff the sense request in front of our current request */
	blk_rq_init(NULL, rq);
	rq->cmd_type = REQ_TYPE_ATA_PC;
	rq->rq_disk = info->disk;

	rq->data = sense;
	rq->cmd[0] = GPCMD_REQUEST_SENSE;
	rq->cmd[4] = 18;
	rq->data_len = 18;

	rq->cmd_type = REQ_TYPE_SENSE;
	rq->cmd_flags |= REQ_PREEMPT;

	/* NOTE! Save the failed command in "rq->buffer" */
	rq->buffer = (void *) failed_command;

	if (failed_command)
		ide_debug_log(IDE_DBG_SENSE, "failed_cmd: 0x%x\n",
			      failed_command->cmd[0]);

	ide_do_drive_cmd(drive, rq);
}

static void cdrom_end_request(ide_drive_t *drive, int uptodate)
{
	struct request *rq = HWGROUP(drive)->rq;
	int nsectors = rq->hard_cur_sectors;

	ide_debug_log(IDE_DBG_FUNC, "Call %s, cmd: 0x%x, uptodate: 0x%x, "
		      "nsectors: %d\n", __func__, rq->cmd[0], uptodate,
		      nsectors);

	if (blk_sense_request(rq) && uptodate) {
		/*
		 * For REQ_TYPE_SENSE, "rq->buffer" points to the original
		 * failed request
		 */
		struct request *failed = (struct request *) rq->buffer;
		struct cdrom_info *info = drive->driver_data;
		void *sense = &info->sense_data;
		unsigned long flags;

		if (failed) {
			if (failed->sense) {
				sense = failed->sense;
				failed->sense_len = rq->sense_len;
			}
			cdrom_analyze_sense_data(drive, failed, sense);
			/*
			 * now end the failed request
			 */
			if (blk_fs_request(failed)) {
				if (ide_end_dequeued_request(drive, failed, 0,
						failed->hard_nr_sectors))
					BUG();
			} else {
				spin_lock_irqsave(&ide_lock, flags);
				if (__blk_end_request(failed, -EIO,
						      failed->data_len))
					BUG();
				spin_unlock_irqrestore(&ide_lock, flags);
			}
		} else
			cdrom_analyze_sense_data(drive, NULL, sense);
	}

	if (!rq->current_nr_sectors && blk_fs_request(rq))
		uptodate = 1;
	/* make sure it's fully ended */
	if (blk_pc_request(rq))
		nsectors = (rq->data_len + 511) >> 9;
	if (!nsectors)
		nsectors = 1;

	ide_debug_log(IDE_DBG_FUNC, "Exit %s, uptodate: 0x%x, nsectors: %d\n",
		      __func__, uptodate, nsectors);

	ide_end_request(drive, uptodate, nsectors);
}

static void ide_dump_status_no_sense(ide_drive_t *drive, const char *msg, u8 st)
{
	if (st & 0x80)
		return;
	ide_dump_status(drive, msg, st);
}

/*
 * Returns:
 * 0: if the request should be continued.
 * 1: if the request was ended.
 */
static int cdrom_decode_status(ide_drive_t *drive, int good_stat, int *stat_ret)
{
	ide_hwif_t *hwif = drive->hwif;
	struct request *rq = hwif->hwgroup->rq;
	int stat, err, sense_key;

	/* check for errors */
	stat = hwif->tp_ops->read_status(hwif);

	if (stat_ret)
		*stat_ret = stat;

	if (OK_STAT(stat, good_stat, BAD_R_STAT))
		return 0;

	/* get the IDE error register */
	err = ide_read_error(drive);
	sense_key = err >> 4;

	if (rq == NULL) {
		printk(KERN_ERR PFX "%s: missing rq in %s\n",
				drive->name, __func__);
		return 1;
	}

	ide_debug_log(IDE_DBG_RQ, "%s: stat: 0x%x, good_stat: 0x%x, "
		      "rq->cmd[0]: 0x%x, rq->cmd_type: 0x%x, err: 0x%x\n",
		      __func__, stat, good_stat, rq->cmd[0], rq->cmd_type, err);

	if (blk_sense_request(rq)) {
		/*
		 * We got an error trying to get sense info from the drive
		 * (probably while trying to recover from a former error).
		 * Just give up.
		 */
		rq->cmd_flags |= REQ_FAILED;
		cdrom_end_request(drive, 0);
		ide_error(drive, "request sense failure", stat);
		return 1;

	} else if (blk_pc_request(rq) || rq->cmd_type == REQ_TYPE_ATA_PC) {
		/* All other functions, except for READ. */

		/*
		 * if we have an error, pass back CHECK_CONDITION as the
		 * scsi status byte
		 */
		if (blk_pc_request(rq) && !rq->errors)
			rq->errors = SAM_STAT_CHECK_CONDITION;

		/* check for tray open */
		if (sense_key == NOT_READY) {
			cdrom_saw_media_change(drive);
		} else if (sense_key == UNIT_ATTENTION) {
			/* check for media change */
			cdrom_saw_media_change(drive);
			return 0;
		} else if (sense_key == ILLEGAL_REQUEST &&
			   rq->cmd[0] == GPCMD_START_STOP_UNIT) {
			/*
			 * Don't print error message for this condition--
			 * SFF8090i indicates that 5/24/00 is the correct
			 * response to a request to close the tray if the
			 * drive doesn't have that capability.
			 * cdrom_log_sense() knows this!
			 */
		} else if (!(rq->cmd_flags & REQ_QUIET)) {
			/* otherwise, print an error */
			ide_dump_status(drive, "packet command error", stat);
		}

		rq->cmd_flags |= REQ_FAILED;

		/*
		 * instead of playing games with moving completions around,
		 * remove failed request completely and end it when the
		 * request sense has completed
		 */
		goto end_request;

	} else if (blk_fs_request(rq)) {
		int do_end_request = 0;

		/* handle errors from READ and WRITE requests */

		if (blk_noretry_request(rq))
			do_end_request = 1;

		if (sense_key == NOT_READY) {
			/* tray open */
			if (rq_data_dir(rq) == READ) {
				cdrom_saw_media_change(drive);

				/* fail the request */
				printk(KERN_ERR PFX "%s: tray open\n",
						drive->name);
				do_end_request = 1;
			} else {
				struct cdrom_info *info = drive->driver_data;

				/*
				 * Allow the drive 5 seconds to recover, some
				 * devices will return this error while flushing
				 * data from cache.
				 */
				if (!rq->errors)
					info->write_timeout = jiffies +
							ATAPI_WAIT_WRITE_BUSY;
				rq->errors = 1;
				if (time_after(jiffies, info->write_timeout))
					do_end_request = 1;
				else {
					unsigned long flags;

					/*
					 * take a breather relying on the unplug
					 * timer to kick us again
					 */
					spin_lock_irqsave(&ide_lock, flags);
					blk_plug_device(drive->queue);
					spin_unlock_irqrestore(&ide_lock,
								flags);
					return 1;
				}
			}
		} else if (sense_key == UNIT_ATTENTION) {
			/* media change */
			cdrom_saw_media_change(drive);

			/*
			 * Arrange to retry the request but be sure to give up
			 * if we've retried too many times.
			 */
			if (++rq->errors > ERROR_MAX)
				do_end_request = 1;
		} else if (sense_key == ILLEGAL_REQUEST ||
			   sense_key == DATA_PROTECT) {
			/*
			 * No point in retrying after an illegal request or data
			 * protect error.
			 */
			ide_dump_status_no_sense(drive, "command error", stat);
			do_end_request = 1;
		} else if (sense_key == MEDIUM_ERROR) {
			/*
			 * No point in re-trying a zillion times on a bad
			 * sector. If we got here the error is not correctable.
			 */
			ide_dump_status_no_sense(drive,
						 "media error (bad sector)",
						 stat);
			do_end_request = 1;
		} else if (sense_key == BLANK_CHECK) {
			/* disk appears blank ?? */
			ide_dump_status_no_sense(drive, "media error (blank)",
						 stat);
			do_end_request = 1;
		} else if ((err & ~ATA_ABORTED) != 0) {
			/* go to the default handler for other errors */
			ide_error(drive, "cdrom_decode_status", stat);
			return 1;
		} else if ((++rq->errors > ERROR_MAX)) {
			/* we've racked up too many retries, abort */
			do_end_request = 1;
		}

		/*
		 * End a request through request sense analysis when we have
		 * sense data. We need this in order to perform end of media
		 * processing.
		 */
		if (do_end_request)
			goto end_request;

		/*
		 * If we got a CHECK_CONDITION status, queue
		 * a request sense command.
		 */
		if (stat & ATA_ERR)
			cdrom_queue_request_sense(drive, NULL, NULL);
	} else {
		blk_dump_rq_flags(rq, PFX "bad rq");
		cdrom_end_request(drive, 0);
	}

	/* retry, or handle the next request */
	return 1;

end_request:
	if (stat & ATA_ERR) {
		unsigned long flags;

		spin_lock_irqsave(&ide_lock, flags);
		blkdev_dequeue_request(rq);
		HWGROUP(drive)->rq = NULL;
		spin_unlock_irqrestore(&ide_lock, flags);

		cdrom_queue_request_sense(drive, rq->sense, rq);
	} else
		cdrom_end_request(drive, 0);

	return 1;
}

static int cdrom_timer_expiry(ide_drive_t *drive)
{
	struct request *rq = HWGROUP(drive)->rq;
	unsigned long wait = 0;

	ide_debug_log(IDE_DBG_RQ, "Call %s: rq->cmd[0]: 0x%x\n", __func__,
		      rq->cmd[0]);

	/*
	 * Some commands are *slow* and normally take a long time to complete.
	 * Usually we can use the ATAPI "disconnect" to bypass this, but not all
	 * commands/drives support that. Let ide_timer_expiry keep polling us
	 * for these.
	 */
	switch (rq->cmd[0]) {
	case GPCMD_BLANK:
	case GPCMD_FORMAT_UNIT:
	case GPCMD_RESERVE_RZONE_TRACK:
	case GPCMD_CLOSE_TRACK:
	case GPCMD_FLUSH_CACHE:
		wait = ATAPI_WAIT_PC;
		break;
	default:
		if (!(rq->cmd_flags & REQ_QUIET))
			printk(KERN_INFO PFX "cmd 0x%x timed out\n",
					 rq->cmd[0]);
		wait = 0;
		break;
	}
	return wait;
}

/*
 * Set up the device registers for transferring a packet command on DEV,
 * expecting to later transfer XFERLEN bytes.  HANDLER is the routine
 * which actually transfers the command to the drive.  If this is a
 * drq_interrupt device, this routine will arrange for HANDLER to be
 * called when the interrupt from the drive arrives.  Otherwise, HANDLER
 * will be called immediately after the drive is prepared for the transfer.
 */
static ide_startstop_t cdrom_start_packet_command(ide_drive_t *drive,
						  int xferlen,
						  ide_handler_t *handler)
{
	ide_hwif_t *hwif = drive->hwif;

	ide_debug_log(IDE_DBG_PC, "Call %s, xferlen: %d\n", __func__, xferlen);

	/* FIXME: for Virtual DMA we must check harder */
	if (drive->dma)
		drive->dma = !hwif->dma_ops->dma_setup(drive);

	/* set up the controller registers */
	ide_pktcmd_tf_load(drive, IDE_TFLAG_OUT_NSECT | IDE_TFLAG_OUT_LBAL,
			   xferlen, drive->dma);

	if (drive->atapi_flags & IDE_AFLAG_DRQ_INTERRUPT) {
		/* waiting for CDB interrupt, not DMA yet. */
		if (drive->dma)
			drive->waiting_for_dma = 0;

		/* packet command */
		ide_execute_command(drive, ATA_CMD_PACKET, handler,
				    ATAPI_WAIT_PC, cdrom_timer_expiry);
		return ide_started;
	} else {
		ide_execute_pkt_cmd(drive);

		return (*handler) (drive);
	}
}

/*
 * Send a packet command to DRIVE described by CMD_BUF and CMD_LEN. The device
 * registers must have already been prepared by cdrom_start_packet_command.
 * HANDLER is the interrupt handler to call when the command completes or
 * there's data ready.
 */
#define ATAPI_MIN_CDB_BYTES 12
static ide_startstop_t cdrom_transfer_packet_command(ide_drive_t *drive,
					  struct request *rq,
					  ide_handler_t *handler)
{
	ide_hwif_t *hwif = drive->hwif;
	int cmd_len;
	ide_startstop_t startstop;

	ide_debug_log(IDE_DBG_PC, "Call %s\n", __func__);

	if (drive->atapi_flags & IDE_AFLAG_DRQ_INTERRUPT) {
		/*
		 * Here we should have been called after receiving an interrupt
		 * from the device.  DRQ should how be set.
		 */

		/* check for errors */
		if (cdrom_decode_status(drive, ATA_DRQ, NULL))
			return ide_stopped;

		/* ok, next interrupt will be DMA interrupt */
		if (drive->dma)
			drive->waiting_for_dma = 1;
	} else {
		/* otherwise, we must wait for DRQ to get set */
		if (ide_wait_stat(&startstop, drive, ATA_DRQ,
				  ATA_BUSY, WAIT_READY))
			return startstop;
	}

	/* arm the interrupt handler */
	ide_set_handler(drive, handler, rq->timeout, cdrom_timer_expiry);

	/* ATAPI commands get padded out to 12 bytes minimum */
	cmd_len = COMMAND_SIZE(rq->cmd[0]);
	if (cmd_len < ATAPI_MIN_CDB_BYTES)
		cmd_len = ATAPI_MIN_CDB_BYTES;

	/* send the command to the device */
	hwif->tp_ops->output_data(drive, NULL, rq->cmd, cmd_len);

	/* start the DMA if need be */
	if (drive->dma)
		hwif->dma_ops->dma_start(drive);

	return ide_started;
}

/*
 * Check the contents of the interrupt reason register from the cdrom
 * and attempt to recover if there are problems.  Returns  0 if everything's
 * ok; nonzero if the request has been terminated.
 */
static int ide_cd_check_ireason(ide_drive_t *drive, struct request *rq,
				int len, int ireason, int rw)
{
	ide_hwif_t *hwif = drive->hwif;

	ide_debug_log(IDE_DBG_FUNC, "Call %s, ireason: 0x%x, rw: 0x%x\n",
		      __func__, ireason, rw);

	/*
	 * ireason == 0: the drive wants to receive data from us
	 * ireason == 2: the drive is expecting to transfer data to us
	 */
	if (ireason == (!rw << 1))
		return 0;
	else if (ireason == (rw << 1)) {

		/* whoops... */
		printk(KERN_ERR PFX "%s: %s: wrong transfer direction!\n",
				drive->name, __func__);

		ide_pad_transfer(drive, rw, len);
	} else  if (rw == 0 && ireason == 1) {
		/*
		 * Some drives (ASUS) seem to tell us that status info is
		 * available.  Just get it and ignore.
		 */
		(void)hwif->tp_ops->read_status(hwif);
		return 0;
	} else {
		/* drive wants a command packet, or invalid ireason... */
		printk(KERN_ERR PFX "%s: %s: bad interrupt reason 0x%02x\n",
				drive->name, __func__, ireason);
	}

	if (rq->cmd_type == REQ_TYPE_ATA_PC)
		rq->cmd_flags |= REQ_FAILED;

	cdrom_end_request(drive, 0);
	return -1;
}

/*
 * Assume that the drive will always provide data in multiples of at least
 * SECTOR_SIZE, as it gets hairy to keep track of the transfers otherwise.
 */
static int ide_cd_check_transfer_size(ide_drive_t *drive, int len)
{
	ide_debug_log(IDE_DBG_FUNC, "Call %s, len: %d\n", __func__, len);

	if ((len % SECTOR_SIZE) == 0)
		return 0;

	printk(KERN_ERR PFX "%s: %s: Bad transfer size %d\n", drive->name,
			__func__, len);

	if (drive->atapi_flags & IDE_AFLAG_LIMIT_NFRAMES)
		printk(KERN_ERR PFX "This drive is not supported by this "
				"version of the driver\n");
	else {
		printk(KERN_ERR PFX "Trying to limit transfer sizes\n");
		drive->atapi_flags |= IDE_AFLAG_LIMIT_NFRAMES;
	}

	return 1;
}

static ide_startstop_t cdrom_newpc_intr(ide_drive_t *);

static ide_startstop_t ide_cd_prepare_rw_request(ide_drive_t *drive,
						 struct request *rq)
{
	ide_debug_log(IDE_DBG_RQ, "Call %s: rq->cmd_flags: 0x%x\n", __func__,
		      rq->cmd_flags);

	if (rq_data_dir(rq) == READ) {
		unsigned short sectors_per_frame =
			queue_hardsect_size(drive->queue) >> SECTOR_BITS;
		int nskip = rq->sector & (sectors_per_frame - 1);

		/*
		 * If the requested sector doesn't start on a frame boundary,
		 * we must adjust the start of the transfer so that it does,
		 * and remember to skip the first few sectors.
		 *
		 * If the rq->current_nr_sectors field is larger than the size
		 * of the buffer, it will mean that we're to skip a number of
		 * sectors equal to the amount by which rq->current_nr_sectors
		 * is larger than the buffer size.
		 */
		if (nskip > 0) {
			/* sanity check... */
			if (rq->current_nr_sectors !=
			    bio_cur_sectors(rq->bio)) {
				printk(KERN_ERR PFX "%s: %s: buffer botch (%u)\n",
						drive->name, __func__,
						rq->current_nr_sectors);
				cdrom_end_request(drive, 0);
				return ide_stopped;
			}
			rq->current_nr_sectors += nskip;
		}
	}

	/* set up the command */
	rq->timeout = ATAPI_WAIT_PC;

	return ide_started;
}

/*
 * Routine to send a read/write packet command to the drive. This is usually
 * called directly from cdrom_start_{read,write}(). However, for drq_interrupt
 * devices, it is called from an interrupt when the drive is ready to accept
 * the command.
 */
static ide_startstop_t cdrom_start_rw_cont(ide_drive_t *drive)
{
	struct request *rq = drive->hwif->hwgroup->rq;

	/* send the command to the drive and return */
	return cdrom_transfer_packet_command(drive, rq, cdrom_newpc_intr);
}

#define IDECD_SEEK_THRESHOLD	(1000)			/* 1000 blocks */
#define IDECD_SEEK_TIMER	(5 * WAIT_MIN_SLEEP)	/* 100 ms */
#define IDECD_SEEK_TIMEOUT	(2 * WAIT_CMD)		/* 20 sec */

static ide_startstop_t cdrom_seek_intr(ide_drive_t *drive)
{
	struct cdrom_info *info = drive->driver_data;
	int stat;
	static int retry = 10;

	ide_debug_log(IDE_DBG_FUNC, "Call %s\n", __func__);

	if (cdrom_decode_status(drive, 0, &stat))
		return ide_stopped;

	drive->atapi_flags |= IDE_AFLAG_SEEKING;

	if (retry && time_after(jiffies, info->start_seek + IDECD_SEEK_TIMER)) {
		if (--retry == 0)
			drive->dev_flags &= ~IDE_DFLAG_DSC_OVERLAP;
	}
	return ide_stopped;
}

static void ide_cd_prepare_seek_request(ide_drive_t *drive, struct request *rq)
{
	sector_t frame = rq->sector;

	ide_debug_log(IDE_DBG_FUNC, "Call %s\n", __func__);

	sector_div(frame, queue_hardsect_size(drive->queue) >> SECTOR_BITS);

	memset(rq->cmd, 0, BLK_MAX_CDB);
	rq->cmd[0] = GPCMD_SEEK;
	put_unaligned(cpu_to_be32(frame), (unsigned int *) &rq->cmd[2]);

	rq->timeout = ATAPI_WAIT_PC;
}

static ide_startstop_t cdrom_start_seek_continuation(ide_drive_t *drive)
{
	struct request *rq = drive->hwif->hwgroup->rq;

	return cdrom_transfer_packet_command(drive, rq, &cdrom_seek_intr);
}

/*
 * Fix up a possibly partially-processed request so that we can start it over
 * entirely, or even put it back on the request queue.
 */
static void ide_cd_restore_request(ide_drive_t *drive, struct request *rq)
{

	ide_debug_log(IDE_DBG_FUNC, "Call %s\n", __func__);

	if (rq->buffer != bio_data(rq->bio)) {
		sector_t n =
			(rq->buffer - (char *)bio_data(rq->bio)) / SECTOR_SIZE;

		rq->buffer = bio_data(rq->bio);
		rq->nr_sectors += n;
		rq->sector -= n;
	}
	rq->current_nr_sectors = bio_cur_sectors(rq->bio);
	rq->hard_cur_sectors = rq->current_nr_sectors;
	rq->hard_nr_sectors = rq->nr_sectors;
	rq->hard_sector = rq->sector;
	rq->q->prep_rq_fn(rq->q, rq);
}

static void ide_cd_request_sense_fixup(ide_drive_t *drive, struct request *rq)
{
	ide_debug_log(IDE_DBG_FUNC, "Call %s, rq->cmd[0]: 0x%x\n",
		      __func__, rq->cmd[0]);

	/*
	 * Some of the trailing request sense fields are optional,
	 * and some drives don't send them.  Sigh.
	 */
	if (rq->cmd[0] == GPCMD_REQUEST_SENSE &&
	    rq->data_len > 0 && rq->data_len <= 5)
		while (rq->data_len > 0) {
			*(u8 *)rq->data++ = 0;
			--rq->data_len;
		}
}

int ide_cd_queue_pc(ide_drive_t *drive, const unsigned char *cmd,
		    int write, void *buffer, unsigned *bufflen,
		    struct request_sense *sense, int timeout,
		    unsigned int cmd_flags)
{
	struct cdrom_info *info = drive->driver_data;
	struct request_sense local_sense;
	int retries = 10;
	unsigned int flags = 0;

	if (!sense)
		sense = &local_sense;

	ide_debug_log(IDE_DBG_PC, "Call %s, cmd[0]: 0x%x, write: 0x%x, "
		      "timeout: %d, cmd_flags: 0x%x\n", __func__, cmd[0], write,
		      timeout, cmd_flags);

	/* start of retry loop */
	do {
		struct request *rq;
		int error;

		rq = blk_get_request(drive->queue, write, __GFP_WAIT);

		memcpy(rq->cmd, cmd, BLK_MAX_CDB);
		rq->cmd_type = REQ_TYPE_ATA_PC;
		rq->sense = sense;
		rq->cmd_flags |= cmd_flags;
		rq->timeout = timeout;
		if (buffer) {
			rq->data = buffer;
			rq->data_len = *bufflen;
		}

		error = blk_execute_rq(drive->queue, info->disk, rq, 0);

		if (buffer)
			*bufflen = rq->data_len;

		flags = rq->cmd_flags;
		blk_put_request(rq);

		/*
		 * FIXME: we should probably abort/retry or something in case of
		 * failure.
		 */
		if (flags & REQ_FAILED) {
			/*
			 * The request failed.  Retry if it was due to a unit
			 * attention status (usually means media was changed).
			 */
			struct request_sense *reqbuf = sense;

			if (reqbuf->sense_key == UNIT_ATTENTION)
				cdrom_saw_media_change(drive);
			else if (reqbuf->sense_key == NOT_READY &&
				 reqbuf->asc == 4 && reqbuf->ascq != 4) {
				/*
				 * The drive is in the process of loading
				 * a disk.  Retry, but wait a little to give
				 * the drive time to complete the load.
				 */
				ssleep(2);
			} else {
				/* otherwise, don't retry */
				retries = 0;
			}
			--retries;
		}

		/* end of retry loop */
	} while ((flags & REQ_FAILED) && retries >= 0);

	/* return an error if the command failed */
	return (flags & REQ_FAILED) ? -EIO : 0;
}

/*
 * Called from blk_end_request_callback() after the data of the request is
 * completed and before the request itself is completed. By returning value '1',
 * blk_end_request_callback() returns immediately without completing it.
 */
static int cdrom_newpc_intr_dummy_cb(struct request *rq)
{
	return 1;
}

static ide_startstop_t cdrom_newpc_intr(ide_drive_t *drive)
{
	ide_hwif_t *hwif = drive->hwif;
	struct request *rq = HWGROUP(drive)->rq;
	xfer_func_t *xferfunc;
	ide_expiry_t *expiry = NULL;
	int dma_error = 0, dma, stat, thislen, uptodate = 0;
	int write = (rq_data_dir(rq) == WRITE) ? 1 : 0;
	unsigned int timeout;
	u16 len;
	u8 ireason;

	ide_debug_log(IDE_DBG_PC, "Call %s, rq->cmd[0]: 0x%x, write: 0x%x\n",
		      __func__, rq->cmd[0], write);

	/* check for errors */
	dma = drive->dma;
	if (dma) {
		drive->dma = 0;
		dma_error = hwif->dma_ops->dma_end(drive);
		if (dma_error) {
			printk(KERN_ERR PFX "%s: DMA %s error\n", drive->name,
					write ? "write" : "read");
			ide_dma_off(drive);
		}
	}

	if (cdrom_decode_status(drive, 0, &stat))
		return ide_stopped;

	/* using dma, transfer is complete now */
	if (dma) {
		if (dma_error)
			return ide_error(drive, "dma error", stat);
		if (blk_fs_request(rq)) {
			ide_end_request(drive, 1, rq->nr_sectors);
			return ide_stopped;
		}
		goto end_request;
	}

	ide_read_bcount_and_ireason(drive, &len, &ireason);

	thislen = blk_fs_request(rq) ? len : rq->data_len;
	if (thislen > len)
		thislen = len;

	ide_debug_log(IDE_DBG_PC, "%s: DRQ: stat: 0x%x, thislen: %d\n",
		      __func__, stat, thislen);

	/* If DRQ is clear, the command has completed. */
	if ((stat & ATA_DRQ) == 0) {
		if (blk_fs_request(rq)) {
			/*
			 * If we're not done reading/writing, complain.
			 * Otherwise, complete the command normally.
			 */
			uptodate = 1;
			if (rq->current_nr_sectors > 0) {
				printk(KERN_ERR PFX "%s: %s: data underrun "
						"(%d blocks)\n",
						drive->name, __func__,
						rq->current_nr_sectors);
				if (!write)
					rq->cmd_flags |= REQ_FAILED;
				uptodate = 0;
			}
			cdrom_end_request(drive, uptodate);
			return ide_stopped;
		} else if (!blk_pc_request(rq)) {
			ide_cd_request_sense_fixup(drive, rq);
			/* complain if we still have data left to transfer */
			uptodate = rq->data_len ? 0 : 1;
		}
		goto end_request;
	}

	/* check which way to transfer data */
	if (ide_cd_check_ireason(drive, rq, len, ireason, write))
		return ide_stopped;

	if (blk_fs_request(rq)) {
		if (write == 0) {
			int nskip;

			if (ide_cd_check_transfer_size(drive, len)) {
				cdrom_end_request(drive, 0);
				return ide_stopped;
			}

			/*
			 * First, figure out if we need to bit-bucket
			 * any of the leading sectors.
			 */
			nskip = min_t(int, rq->current_nr_sectors
					   - bio_cur_sectors(rq->bio),
					   thislen >> 9);
			if (nskip > 0) {
				ide_pad_transfer(drive, write, nskip << 9);
				rq->current_nr_sectors -= nskip;
				thislen -= (nskip << 9);
			}
		}
	}

	if (ireason == 0) {
		write = 1;
		xferfunc = hwif->tp_ops->output_data;
	} else {
		write = 0;
		xferfunc = hwif->tp_ops->input_data;
	}

	ide_debug_log(IDE_DBG_PC, "%s: data transfer, rq->cmd_type: 0x%x, "
		      "ireason: 0x%x\n", __func__, rq->cmd_type, ireason);

	/* transfer data */
	while (thislen > 0) {
		u8 *ptr = blk_fs_request(rq) ? NULL : rq->data;
		int blen = rq->data_len;

		/* bio backed? */
		if (rq->bio) {
			if (blk_fs_request(rq)) {
				ptr = rq->buffer;
				blen = rq->current_nr_sectors << 9;
			} else {
				ptr = bio_data(rq->bio);
				blen = bio_iovec(rq->bio)->bv_len;
			}
		}

		if (!ptr) {
			if (blk_fs_request(rq) && !write)
				/*
				 * If the buffers are full, pipe the rest into
				 * oblivion.
				 */
				ide_pad_transfer(drive, 0, thislen);
			else {
				printk(KERN_ERR PFX "%s: confused, missing data\n",
						drive->name);
				blk_dump_rq_flags(rq, rq_data_dir(rq)
						  ? "cdrom_newpc_intr, write"
						  : "cdrom_newpc_intr, read");
			}
			break;
		}

		if (blen > thislen)
			blen = thislen;

		xferfunc(drive, NULL, ptr, blen);

		thislen -= blen;
		len -= blen;

		if (blk_fs_request(rq)) {
			rq->buffer += blen;
			rq->nr_sectors -= (blen >> 9);
			rq->current_nr_sectors -= (blen >> 9);
			rq->sector += (blen >> 9);

			if (rq->current_nr_sectors == 0 && rq->nr_sectors)
				cdrom_end_request(drive, 1);
		} else {
			rq->data_len -= blen;

			/*
			 * The request can't be completed until DRQ is cleared.
			 * So complete the data, but don't complete the request
			 * using the dummy function for the callback feature
			 * of blk_end_request_callback().
			 */
			if (rq->bio)
				blk_end_request_callback(rq, 0, blen,
						 cdrom_newpc_intr_dummy_cb);
			else
				rq->data += blen;
		}
		if (!write && blk_sense_request(rq))
			rq->sense_len += blen;
	}

	/* pad, if necessary */
	if (!blk_fs_request(rq) && len > 0)
		ide_pad_transfer(drive, write, len);

	if (blk_pc_request(rq)) {
		timeout = rq->timeout;
	} else {
		timeout = ATAPI_WAIT_PC;
		if (!blk_fs_request(rq))
			expiry = cdrom_timer_expiry;
	}

	ide_set_handler(drive, cdrom_newpc_intr, timeout, expiry);
	return ide_started;

end_request:
	if (blk_pc_request(rq)) {
		unsigned long flags;
		unsigned int dlen = rq->data_len;

		if (dma)
			rq->data_len = 0;

		spin_lock_irqsave(&ide_lock, flags);
		if (__blk_end_request(rq, 0, dlen))
			BUG();
		HWGROUP(drive)->rq = NULL;
		spin_unlock_irqrestore(&ide_lock, flags);
	} else {
		if (!uptodate)
			rq->cmd_flags |= REQ_FAILED;
		cdrom_end_request(drive, uptodate);
	}
	return ide_stopped;
}

static ide_startstop_t cdrom_start_rw(ide_drive_t *drive, struct request *rq)
{
	struct cdrom_info *cd = drive->driver_data;
	int write = rq_data_dir(rq) == WRITE;
	unsigned short sectors_per_frame =
		queue_hardsect_size(drive->queue) >> SECTOR_BITS;

	ide_debug_log(IDE_DBG_RQ, "Call %s, rq->cmd[0]: 0x%x, write: 0x%x, "
		      "secs_per_frame: %u\n",
		      __func__, rq->cmd[0], write, sectors_per_frame);

	if (write) {
		/* disk has become write protected */
		if (get_disk_ro(cd->disk)) {
			cdrom_end_request(drive, 0);
			return ide_stopped;
		}
	} else {
		/*
		 * We may be retrying this request after an error.  Fix up any
		 * weirdness which might be present in the request packet.
		 */
		ide_cd_restore_request(drive, rq);
	}

	/* use DMA, if possible / writes *must* be hardware frame aligned */
	if ((rq->nr_sectors & (sectors_per_frame - 1)) ||
	    (rq->sector & (sectors_per_frame - 1))) {
		if (write) {
			cdrom_end_request(drive, 0);
			return ide_stopped;
		}
		drive->dma = 0;
	} else
		drive->dma = !!(drive->dev_flags & IDE_DFLAG_USING_DMA);

	if (write)
		cd->devinfo.media_written = 1;

	return ide_started;
}

static ide_startstop_t cdrom_do_newpc_cont(ide_drive_t *drive)
{
	struct request *rq = HWGROUP(drive)->rq;

	return cdrom_transfer_packet_command(drive, rq, cdrom_newpc_intr);
}

static void cdrom_do_block_pc(ide_drive_t *drive, struct request *rq)
{

	ide_debug_log(IDE_DBG_PC, "Call %s, rq->cmd[0]: 0x%x, "
		      "rq->cmd_type: 0x%x\n", __func__, rq->cmd[0],
		      rq->cmd_type);

	if (blk_pc_request(rq))
		rq->cmd_flags |= REQ_QUIET;
	else
		rq->cmd_flags &= ~REQ_FAILED;

	drive->dma = 0;

	/* sg request */
	if (rq->bio || ((rq->cmd_type == REQ_TYPE_ATA_PC) && rq->data_len)) {
		struct request_queue *q = drive->queue;
		unsigned int alignment;
		char *buf;

		if (rq->bio)
			buf = bio_data(rq->bio);
		else
			buf = rq->data;

		drive->dma = !!(drive->dev_flags & IDE_DFLAG_USING_DMA);

		/*
		 * check if dma is safe
		 *
		 * NOTE! The "len" and "addr" checks should possibly have
		 * separate masks.
		 */
		alignment = queue_dma_alignment(q) | q->dma_pad_mask;
<<<<<<< HEAD
		if ((unsigned long)buf & alignment || rq->data_len & alignment
=======
		if ((unsigned long)buf & alignment
		    || rq->data_len & q->dma_pad_mask
>>>>>>> c07f62e5
		    || object_is_on_stack(buf))
			drive->dma = 0;
	}
}

static ide_startstop_t ide_cd_do_request(ide_drive_t *drive, struct request *rq,
					sector_t block)
{
	struct cdrom_info *info = drive->driver_data;
	ide_handler_t *fn;
	int xferlen;

	ide_debug_log(IDE_DBG_RQ, "Call %s, rq->cmd[0]: 0x%x, "
		      "rq->cmd_type: 0x%x, block: %llu\n",
		      __func__, rq->cmd[0], rq->cmd_type,
		      (unsigned long long)block);

	if (blk_fs_request(rq)) {
		if (drive->atapi_flags & IDE_AFLAG_SEEKING) {
			ide_hwif_t *hwif = drive->hwif;
			unsigned long elapsed = jiffies - info->start_seek;
			int stat = hwif->tp_ops->read_status(hwif);

			if ((stat & ATA_DSC) != ATA_DSC) {
				if (elapsed < IDECD_SEEK_TIMEOUT) {
					ide_stall_queue(drive,
							IDECD_SEEK_TIMER);
					return ide_stopped;
				}
				printk(KERN_ERR PFX "%s: DSC timeout\n",
						drive->name);
			}
			drive->atapi_flags &= ~IDE_AFLAG_SEEKING;
		}
		if (rq_data_dir(rq) == READ &&
		    IDE_LARGE_SEEK(info->last_block, block,
			    IDECD_SEEK_THRESHOLD) &&
		    (drive->dev_flags & IDE_DFLAG_DSC_OVERLAP)) {
			xferlen = 0;
			fn = cdrom_start_seek_continuation;

			drive->dma = 0;
			info->start_seek = jiffies;

			ide_cd_prepare_seek_request(drive, rq);
		} else {
			xferlen = 32768;
			fn = cdrom_start_rw_cont;

			if (cdrom_start_rw(drive, rq) == ide_stopped)
				return ide_stopped;

			if (ide_cd_prepare_rw_request(drive, rq) == ide_stopped)
				return ide_stopped;
		}
		info->last_block = block;
	} else if (blk_sense_request(rq) || blk_pc_request(rq) ||
		   rq->cmd_type == REQ_TYPE_ATA_PC) {
		xferlen = rq->data_len;
		fn = cdrom_do_newpc_cont;

		if (!rq->timeout)
			rq->timeout = ATAPI_WAIT_PC;

		cdrom_do_block_pc(drive, rq);
	} else if (blk_special_request(rq)) {
		/* right now this can only be a reset... */
		cdrom_end_request(drive, 1);
		return ide_stopped;
	} else {
		blk_dump_rq_flags(rq, DRV_NAME " bad flags");
		cdrom_end_request(drive, 0);
		return ide_stopped;
	}

	return cdrom_start_packet_command(drive, xferlen, fn);
}

/*
 * Ioctl handling.
 *
 * Routines which queue packet commands take as a final argument a pointer to a
 * request_sense struct. If execution of the command results in an error with a
 * CHECK CONDITION status, this structure will be filled with the results of the
 * subsequent request sense command. The pointer can also be NULL, in which case
 * no sense information is returned.
 */
static void msf_from_bcd(struct atapi_msf *msf)
{
	msf->minute = bcd2bin(msf->minute);
	msf->second = bcd2bin(msf->second);
	msf->frame  = bcd2bin(msf->frame);
}

int cdrom_check_status(ide_drive_t *drive, struct request_sense *sense)
{
	struct cdrom_info *info = drive->driver_data;
	struct cdrom_device_info *cdi = &info->devinfo;
	unsigned char cmd[BLK_MAX_CDB];

	ide_debug_log(IDE_DBG_FUNC, "Call %s\n", __func__);

	memset(cmd, 0, BLK_MAX_CDB);
	cmd[0] = GPCMD_TEST_UNIT_READY;

	/*
	 * Sanyo 3 CD changer uses byte 7 of TEST_UNIT_READY to switch CDs
	 * instead of supporting the LOAD_UNLOAD opcode.
	 */
	cmd[7] = cdi->sanyo_slot % 3;

	return ide_cd_queue_pc(drive, cmd, 0, NULL, NULL, sense, 0, REQ_QUIET);
}

static int cdrom_read_capacity(ide_drive_t *drive, unsigned long *capacity,
			       unsigned long *sectors_per_frame,
			       struct request_sense *sense)
{
	struct {
		__be32 lba;
		__be32 blocklen;
	} capbuf;

	int stat;
	unsigned char cmd[BLK_MAX_CDB];
	unsigned len = sizeof(capbuf);
	u32 blocklen;

	ide_debug_log(IDE_DBG_FUNC, "Call %s\n", __func__);

	memset(cmd, 0, BLK_MAX_CDB);
	cmd[0] = GPCMD_READ_CDVD_CAPACITY;

	stat = ide_cd_queue_pc(drive, cmd, 0, &capbuf, &len, sense, 0,
			       REQ_QUIET);
	if (stat)
		return stat;

	/*
	 * Sanity check the given block size
	 */
	blocklen = be32_to_cpu(capbuf.blocklen);
	switch (blocklen) {
	case 512:
	case 1024:
	case 2048:
	case 4096:
		break;
	default:
		printk(KERN_ERR PFX "%s: weird block size %u\n",
				drive->name, blocklen);
		printk(KERN_ERR PFX "%s: default to 2kb block size\n",
				drive->name);
		blocklen = 2048;
		break;
	}

	*capacity = 1 + be32_to_cpu(capbuf.lba);
	*sectors_per_frame = blocklen >> SECTOR_BITS;

	ide_debug_log(IDE_DBG_PROBE, "%s: cap: %lu, sectors_per_frame: %lu\n",
		      __func__, *capacity, *sectors_per_frame);

	return 0;
}

static int cdrom_read_tocentry(ide_drive_t *drive, int trackno, int msf_flag,
				int format, char *buf, int buflen,
				struct request_sense *sense)
{
	unsigned char cmd[BLK_MAX_CDB];

	ide_debug_log(IDE_DBG_FUNC, "Call %s\n", __func__);

	memset(cmd, 0, BLK_MAX_CDB);

	cmd[0] = GPCMD_READ_TOC_PMA_ATIP;
	cmd[6] = trackno;
	cmd[7] = (buflen >> 8);
	cmd[8] = (buflen & 0xff);
	cmd[9] = (format << 6);

	if (msf_flag)
		cmd[1] = 2;

	return ide_cd_queue_pc(drive, cmd, 0, buf, &buflen, sense, 0, REQ_QUIET);
}

/* Try to read the entire TOC for the disk into our internal buffer. */
int ide_cd_read_toc(ide_drive_t *drive, struct request_sense *sense)
{
	int stat, ntracks, i;
	struct cdrom_info *info = drive->driver_data;
	struct cdrom_device_info *cdi = &info->devinfo;
	struct atapi_toc *toc = info->toc;
	struct {
		struct atapi_toc_header hdr;
		struct atapi_toc_entry  ent;
	} ms_tmp;
	long last_written;
	unsigned long sectors_per_frame = SECTORS_PER_FRAME;

	ide_debug_log(IDE_DBG_FUNC, "Call %s\n", __func__);

	if (toc == NULL) {
		/* try to allocate space */
		toc = kmalloc(sizeof(struct atapi_toc), GFP_KERNEL);
		if (toc == NULL) {
			printk(KERN_ERR PFX "%s: No cdrom TOC buffer!\n",
					drive->name);
			return -ENOMEM;
		}
		info->toc = toc;
	}

	/*
	 * Check to see if the existing data is still valid. If it is,
	 * just return.
	 */
	(void) cdrom_check_status(drive, sense);

	if (drive->atapi_flags & IDE_AFLAG_TOC_VALID)
		return 0;

	/* try to get the total cdrom capacity and sector size */
	stat = cdrom_read_capacity(drive, &toc->capacity, &sectors_per_frame,
				   sense);
	if (stat)
		toc->capacity = 0x1fffff;

	set_capacity(info->disk, toc->capacity * sectors_per_frame);
	/* save a private copy of the TOC capacity for error handling */
	drive->probed_capacity = toc->capacity * sectors_per_frame;

	blk_queue_hardsect_size(drive->queue,
				sectors_per_frame << SECTOR_BITS);

	/* first read just the header, so we know how long the TOC is */
	stat = cdrom_read_tocentry(drive, 0, 1, 0, (char *) &toc->hdr,
				    sizeof(struct atapi_toc_header), sense);
	if (stat)
		return stat;

	if (drive->atapi_flags & IDE_AFLAG_TOCTRACKS_AS_BCD) {
		toc->hdr.first_track = bcd2bin(toc->hdr.first_track);
		toc->hdr.last_track  = bcd2bin(toc->hdr.last_track);
	}

	ntracks = toc->hdr.last_track - toc->hdr.first_track + 1;
	if (ntracks <= 0)
		return -EIO;
	if (ntracks > MAX_TRACKS)
		ntracks = MAX_TRACKS;

	/* now read the whole schmeer */
	stat = cdrom_read_tocentry(drive, toc->hdr.first_track, 1, 0,
				  (char *)&toc->hdr,
				   sizeof(struct atapi_toc_header) +
				   (ntracks + 1) *
				   sizeof(struct atapi_toc_entry), sense);

	if (stat && toc->hdr.first_track > 1) {
		/*
		 * Cds with CDI tracks only don't have any TOC entries, despite
		 * of this the returned values are
		 * first_track == last_track = number of CDI tracks + 1,
		 * so that this case is indistinguishable from the same layout
		 * plus an additional audio track. If we get an error for the
		 * regular case, we assume a CDI without additional audio
		 * tracks. In this case the readable TOC is empty (CDI tracks
		 * are not included) and only holds the Leadout entry.
		 *
		 * Heiko Eißfeldt.
		 */
		ntracks = 0;
		stat = cdrom_read_tocentry(drive, CDROM_LEADOUT, 1, 0,
					   (char *)&toc->hdr,
					   sizeof(struct atapi_toc_header) +
					   (ntracks + 1) *
					   sizeof(struct atapi_toc_entry),
					   sense);
		if (stat)
			return stat;

		if (drive->atapi_flags & IDE_AFLAG_TOCTRACKS_AS_BCD) {
			toc->hdr.first_track = (u8)bin2bcd(CDROM_LEADOUT);
			toc->hdr.last_track = (u8)bin2bcd(CDROM_LEADOUT);
		} else {
			toc->hdr.first_track = CDROM_LEADOUT;
			toc->hdr.last_track = CDROM_LEADOUT;
		}
	}

	if (stat)
		return stat;

	toc->hdr.toc_length = be16_to_cpu(toc->hdr.toc_length);

	if (drive->atapi_flags & IDE_AFLAG_TOCTRACKS_AS_BCD) {
		toc->hdr.first_track = bcd2bin(toc->hdr.first_track);
		toc->hdr.last_track  = bcd2bin(toc->hdr.last_track);
	}

	for (i = 0; i <= ntracks; i++) {
		if (drive->atapi_flags & IDE_AFLAG_TOCADDR_AS_BCD) {
			if (drive->atapi_flags & IDE_AFLAG_TOCTRACKS_AS_BCD)
				toc->ent[i].track = bcd2bin(toc->ent[i].track);
			msf_from_bcd(&toc->ent[i].addr.msf);
		}
		toc->ent[i].addr.lba = msf_to_lba(toc->ent[i].addr.msf.minute,
						  toc->ent[i].addr.msf.second,
						  toc->ent[i].addr.msf.frame);
	}

	if (toc->hdr.first_track != CDROM_LEADOUT) {
		/* read the multisession information */
		stat = cdrom_read_tocentry(drive, 0, 0, 1, (char *)&ms_tmp,
					   sizeof(ms_tmp), sense);
		if (stat)
			return stat;

		toc->last_session_lba = be32_to_cpu(ms_tmp.ent.addr.lba);
	} else {
		ms_tmp.hdr.last_track = CDROM_LEADOUT;
		ms_tmp.hdr.first_track = ms_tmp.hdr.last_track;
		toc->last_session_lba = msf_to_lba(0, 2, 0); /* 0m 2s 0f */
	}

	if (drive->atapi_flags & IDE_AFLAG_TOCADDR_AS_BCD) {
		/* re-read multisession information using MSF format */
		stat = cdrom_read_tocentry(drive, 0, 1, 1, (char *)&ms_tmp,
					   sizeof(ms_tmp), sense);
		if (stat)
			return stat;

		msf_from_bcd(&ms_tmp.ent.addr.msf);
		toc->last_session_lba = msf_to_lba(ms_tmp.ent.addr.msf.minute,
						   ms_tmp.ent.addr.msf.second,
						   ms_tmp.ent.addr.msf.frame);
	}

	toc->xa_flag = (ms_tmp.hdr.first_track != ms_tmp.hdr.last_track);

	/* now try to get the total cdrom capacity */
	stat = cdrom_get_last_written(cdi, &last_written);
	if (!stat && (last_written > toc->capacity)) {
		toc->capacity = last_written;
		set_capacity(info->disk, toc->capacity * sectors_per_frame);
		drive->probed_capacity = toc->capacity * sectors_per_frame;
	}

	/* Remember that we've read this stuff. */
	drive->atapi_flags |= IDE_AFLAG_TOC_VALID;

	return 0;
}

int ide_cdrom_get_capabilities(ide_drive_t *drive, u8 *buf)
{
	struct cdrom_info *info = drive->driver_data;
	struct cdrom_device_info *cdi = &info->devinfo;
	struct packet_command cgc;
	int stat, attempts = 3, size = ATAPI_CAPABILITIES_PAGE_SIZE;

	ide_debug_log(IDE_DBG_FUNC, "Call %s\n", __func__);

	if ((drive->atapi_flags & IDE_AFLAG_FULL_CAPS_PAGE) == 0)
		size -= ATAPI_CAPABILITIES_PAGE_PAD_SIZE;

	init_cdrom_command(&cgc, buf, size, CGC_DATA_UNKNOWN);
	do {
		/* we seem to get stat=0x01,err=0x00 the first time (??) */
		stat = cdrom_mode_sense(cdi, &cgc, GPMODE_CAPABILITIES_PAGE, 0);
		if (!stat)
			break;
	} while (--attempts);
	return stat;
}

void ide_cdrom_update_speed(ide_drive_t *drive, u8 *buf)
{
	struct cdrom_info *cd = drive->driver_data;
	u16 curspeed, maxspeed;

	ide_debug_log(IDE_DBG_FUNC, "Call %s\n", __func__);

	if (drive->atapi_flags & IDE_AFLAG_LE_SPEED_FIELDS) {
		curspeed = le16_to_cpup((__le16 *)&buf[8 + 14]);
		maxspeed = le16_to_cpup((__le16 *)&buf[8 + 8]);
	} else {
		curspeed = be16_to_cpup((__be16 *)&buf[8 + 14]);
		maxspeed = be16_to_cpup((__be16 *)&buf[8 + 8]);
	}

	ide_debug_log(IDE_DBG_PROBE, "%s: curspeed: %u, maxspeed: %u\n",
		      __func__, curspeed, maxspeed);

	cd->current_speed = (curspeed + (176/2)) / 176;
	cd->max_speed = (maxspeed + (176/2)) / 176;
}

#define IDE_CD_CAPABILITIES \
	(CDC_CLOSE_TRAY | CDC_OPEN_TRAY | CDC_LOCK | CDC_SELECT_SPEED | \
	 CDC_SELECT_DISC | CDC_MULTI_SESSION | CDC_MCN | CDC_MEDIA_CHANGED | \
	 CDC_PLAY_AUDIO | CDC_RESET | CDC_DRIVE_STATUS | CDC_CD_R | \
	 CDC_CD_RW | CDC_DVD | CDC_DVD_R | CDC_DVD_RAM | CDC_GENERIC_PACKET | \
	 CDC_MO_DRIVE | CDC_MRW | CDC_MRW_W | CDC_RAM)

static struct cdrom_device_ops ide_cdrom_dops = {
	.open			= ide_cdrom_open_real,
	.release		= ide_cdrom_release_real,
	.drive_status		= ide_cdrom_drive_status,
	.media_changed		= ide_cdrom_check_media_change_real,
	.tray_move		= ide_cdrom_tray_move,
	.lock_door		= ide_cdrom_lock_door,
	.select_speed		= ide_cdrom_select_speed,
	.get_last_session	= ide_cdrom_get_last_session,
	.get_mcn		= ide_cdrom_get_mcn,
	.reset			= ide_cdrom_reset,
	.audio_ioctl		= ide_cdrom_audio_ioctl,
	.capability		= IDE_CD_CAPABILITIES,
	.generic_packet		= ide_cdrom_packet,
};

static int ide_cdrom_register(ide_drive_t *drive, int nslots)
{
	struct cdrom_info *info = drive->driver_data;
	struct cdrom_device_info *devinfo = &info->devinfo;

	ide_debug_log(IDE_DBG_PROBE, "Call %s, nslots: %d\n", __func__, nslots);

	devinfo->ops = &ide_cdrom_dops;
	devinfo->speed = info->current_speed;
	devinfo->capacity = nslots;
	devinfo->handle = drive;
	strcpy(devinfo->name, drive->name);

	if (drive->atapi_flags & IDE_AFLAG_NO_SPEED_SELECT)
		devinfo->mask |= CDC_SELECT_SPEED;

	devinfo->disk = info->disk;
	return register_cdrom(devinfo);
}

static int ide_cdrom_probe_capabilities(ide_drive_t *drive)
{
	struct cdrom_info *cd = drive->driver_data;
	struct cdrom_device_info *cdi = &cd->devinfo;
	u8 buf[ATAPI_CAPABILITIES_PAGE_SIZE];
	mechtype_t mechtype;
	int nslots = 1;

	ide_debug_log(IDE_DBG_PROBE, "Call %s, drive->media: 0x%x, "
		      "drive->atapi_flags: 0x%lx\n", __func__, drive->media,
		      drive->atapi_flags);

	cdi->mask = (CDC_CD_R | CDC_CD_RW | CDC_DVD | CDC_DVD_R |
		     CDC_DVD_RAM | CDC_SELECT_DISC | CDC_PLAY_AUDIO |
		     CDC_MO_DRIVE | CDC_RAM);

	if (drive->media == ide_optical) {
		cdi->mask &= ~(CDC_MO_DRIVE | CDC_RAM);
		printk(KERN_ERR PFX "%s: ATAPI magneto-optical drive\n",
				drive->name);
		return nslots;
	}

	if (drive->atapi_flags & IDE_AFLAG_PRE_ATAPI12) {
		drive->atapi_flags &= ~IDE_AFLAG_NO_EJECT;
		cdi->mask &= ~CDC_PLAY_AUDIO;
		return nslots;
	}

	/*
	 * We have to cheat a little here. the packet will eventually be queued
	 * with ide_cdrom_packet(), which extracts the drive from cdi->handle.
	 * Since this device hasn't been registered with the Uniform layer yet,
	 * it can't do this. Same goes for cdi->ops.
	 */
	cdi->handle = drive;
	cdi->ops = &ide_cdrom_dops;

	if (ide_cdrom_get_capabilities(drive, buf))
		return 0;

	if ((buf[8 + 6] & 0x01) == 0)
		drive->dev_flags &= ~IDE_DFLAG_DOORLOCKING;
	if (buf[8 + 6] & 0x08)
		drive->atapi_flags &= ~IDE_AFLAG_NO_EJECT;
	if (buf[8 + 3] & 0x01)
		cdi->mask &= ~CDC_CD_R;
	if (buf[8 + 3] & 0x02)
		cdi->mask &= ~(CDC_CD_RW | CDC_RAM);
	if (buf[8 + 2] & 0x38)
		cdi->mask &= ~CDC_DVD;
	if (buf[8 + 3] & 0x20)
		cdi->mask &= ~(CDC_DVD_RAM | CDC_RAM);
	if (buf[8 + 3] & 0x10)
		cdi->mask &= ~CDC_DVD_R;
	if ((buf[8 + 4] & 0x01) || (drive->atapi_flags & IDE_AFLAG_PLAY_AUDIO_OK))
		cdi->mask &= ~CDC_PLAY_AUDIO;

	mechtype = buf[8 + 6] >> 5;
	if (mechtype == mechtype_caddy ||
	    mechtype == mechtype_popup ||
	    (drive->atapi_flags & IDE_AFLAG_NO_AUTOCLOSE))
		cdi->mask |= CDC_CLOSE_TRAY;

	if (cdi->sanyo_slot > 0) {
		cdi->mask &= ~CDC_SELECT_DISC;
		nslots = 3;
	} else if (mechtype == mechtype_individual_changer ||
		   mechtype == mechtype_cartridge_changer) {
		nslots = cdrom_number_of_slots(cdi);
		if (nslots > 1)
			cdi->mask &= ~CDC_SELECT_DISC;
	}

	ide_cdrom_update_speed(drive, buf);

	printk(KERN_INFO PFX "%s: ATAPI", drive->name);

	/* don't print speed if the drive reported 0 */
	if (cd->max_speed)
		printk(KERN_CONT " %dX", cd->max_speed);

	printk(KERN_CONT " %s", (cdi->mask & CDC_DVD) ? "CD-ROM" : "DVD-ROM");

	if ((cdi->mask & CDC_DVD_R) == 0 || (cdi->mask & CDC_DVD_RAM) == 0)
		printk(KERN_CONT " DVD%s%s",
				 (cdi->mask & CDC_DVD_R) ? "" : "-R",
				 (cdi->mask & CDC_DVD_RAM) ? "" : "/RAM");

	if ((cdi->mask & CDC_CD_R) == 0 || (cdi->mask & CDC_CD_RW) == 0)
		printk(KERN_CONT " CD%s%s",
				 (cdi->mask & CDC_CD_R) ? "" : "-R",
				 (cdi->mask & CDC_CD_RW) ? "" : "/RW");

	if ((cdi->mask & CDC_SELECT_DISC) == 0)
		printk(KERN_CONT " changer w/%d slots", nslots);
	else
		printk(KERN_CONT " drive");

	printk(KERN_CONT ", %dkB Cache\n",
			 be16_to_cpup((__be16 *)&buf[8 + 12]));

	return nslots;
}

/* standard prep_rq_fn that builds 10 byte cmds */
static int ide_cdrom_prep_fs(struct request_queue *q, struct request *rq)
{
	int hard_sect = queue_hardsect_size(q);
	long block = (long)rq->hard_sector / (hard_sect >> 9);
	unsigned long blocks = rq->hard_nr_sectors / (hard_sect >> 9);

	memset(rq->cmd, 0, BLK_MAX_CDB);

	if (rq_data_dir(rq) == READ)
		rq->cmd[0] = GPCMD_READ_10;
	else
		rq->cmd[0] = GPCMD_WRITE_10;

	/*
	 * fill in lba
	 */
	rq->cmd[2] = (block >> 24) & 0xff;
	rq->cmd[3] = (block >> 16) & 0xff;
	rq->cmd[4] = (block >>  8) & 0xff;
	rq->cmd[5] = block & 0xff;

	/*
	 * and transfer length
	 */
	rq->cmd[7] = (blocks >> 8) & 0xff;
	rq->cmd[8] = blocks & 0xff;
	rq->cmd_len = 10;
	return BLKPREP_OK;
}

/*
 * Most of the SCSI commands are supported directly by ATAPI devices.
 * This transform handles the few exceptions.
 */
static int ide_cdrom_prep_pc(struct request *rq)
{
	u8 *c = rq->cmd;

	/* transform 6-byte read/write commands to the 10-byte version */
	if (c[0] == READ_6 || c[0] == WRITE_6) {
		c[8] = c[4];
		c[5] = c[3];
		c[4] = c[2];
		c[3] = c[1] & 0x1f;
		c[2] = 0;
		c[1] &= 0xe0;
		c[0] += (READ_10 - READ_6);
		rq->cmd_len = 10;
		return BLKPREP_OK;
	}

	/*
	 * it's silly to pretend we understand 6-byte sense commands, just
	 * reject with ILLEGAL_REQUEST and the caller should take the
	 * appropriate action
	 */
	if (c[0] == MODE_SENSE || c[0] == MODE_SELECT) {
		rq->errors = ILLEGAL_REQUEST;
		return BLKPREP_KILL;
	}

	return BLKPREP_OK;
}

static int ide_cdrom_prep_fn(struct request_queue *q, struct request *rq)
{
	if (blk_fs_request(rq))
		return ide_cdrom_prep_fs(q, rq);
	else if (blk_pc_request(rq))
		return ide_cdrom_prep_pc(rq);

	return 0;
}

struct cd_list_entry {
	const char	*id_model;
	const char	*id_firmware;
	unsigned int	cd_flags;
};

#ifdef CONFIG_IDE_PROC_FS
static sector_t ide_cdrom_capacity(ide_drive_t *drive)
{
	unsigned long capacity, sectors_per_frame;

	if (cdrom_read_capacity(drive, &capacity, &sectors_per_frame, NULL))
		return 0;

	return capacity * sectors_per_frame;
}

static int proc_idecd_read_capacity(char *page, char **start, off_t off,
					int count, int *eof, void *data)
{
	ide_drive_t *drive = data;
	int len;

	len = sprintf(page, "%llu\n", (long long)ide_cdrom_capacity(drive));
	PROC_IDE_READ_RETURN(page, start, off, count, eof, len);
}

static ide_proc_entry_t idecd_proc[] = {
	{ "capacity", S_IFREG|S_IRUGO, proc_idecd_read_capacity, NULL },
	{ NULL, 0, NULL, NULL }
};

ide_devset_rw_flag(dsc_overlap, IDE_DFLAG_DSC_OVERLAP);

static const struct ide_proc_devset idecd_settings[] = {
	IDE_PROC_DEVSET(dsc_overlap, 0, 1),
	{ 0 },
};

static ide_proc_entry_t *ide_cd_proc_entries(ide_drive_t *drive)
{
	return idecd_proc;
}

static const struct ide_proc_devset *ide_cd_proc_devsets(ide_drive_t *drive)
{
	return idecd_settings;
}
#endif

static const struct cd_list_entry ide_cd_quirks_list[] = {
	/* Limit transfer size per interrupt. */
	{ "SAMSUNG CD-ROM SCR-2430", NULL,   IDE_AFLAG_LIMIT_NFRAMES	     },
	{ "SAMSUNG CD-ROM SCR-2432", NULL,   IDE_AFLAG_LIMIT_NFRAMES	     },
	/* SCR-3231 doesn't support the SET_CD_SPEED command. */
	{ "SAMSUNG CD-ROM SCR-3231", NULL,   IDE_AFLAG_NO_SPEED_SELECT	     },
	/* Old NEC260 (not R) was released before ATAPI 1.2 spec. */
	{ "NEC CD-ROM DRIVE:260",    "1.01", IDE_AFLAG_TOCADDR_AS_BCD |
					     IDE_AFLAG_PRE_ATAPI12,	     },
	/* Vertos 300, some versions of this drive like to talk BCD. */
	{ "V003S0DS",		     NULL,   IDE_AFLAG_VERTOS_300_SSD,	     },
	/* Vertos 600 ESD. */
	{ "V006E0DS",		     NULL,   IDE_AFLAG_VERTOS_600_ESD,	     },
	/*
	 * Sanyo 3 CD changer uses a non-standard command for CD changing
	 * (by default standard ATAPI support for CD changers is used).
	 */
	{ "CD-ROM CDR-C3 G",	     NULL,   IDE_AFLAG_SANYO_3CD	     },
	{ "CD-ROM CDR-C3G",	     NULL,   IDE_AFLAG_SANYO_3CD	     },
	{ "CD-ROM CDR_C36",	     NULL,   IDE_AFLAG_SANYO_3CD	     },
	/* Stingray 8X CD-ROM. */
	{ "STINGRAY 8422 IDE 8X CD-ROM 7-27-95", NULL, IDE_AFLAG_PRE_ATAPI12 },
	/*
	 * ACER 50X CD-ROM and WPI 32X CD-ROM require the full spec length
	 * mode sense page capabilities size, but older drives break.
	 */
	{ "ATAPI CD ROM DRIVE 50X MAX",	NULL,	IDE_AFLAG_FULL_CAPS_PAGE     },
	{ "WPI CDS-32X",		NULL,	IDE_AFLAG_FULL_CAPS_PAGE     },
	/* ACER/AOpen 24X CD-ROM has the speed fields byte-swapped. */
	{ "",			     "241N", IDE_AFLAG_LE_SPEED_FIELDS       },
	/*
	 * Some drives used by Apple don't advertise audio play
	 * but they do support reading TOC & audio datas.
	 */
	{ "MATSHITADVD-ROM SR-8187", NULL,   IDE_AFLAG_PLAY_AUDIO_OK	     },
	{ "MATSHITADVD-ROM SR-8186", NULL,   IDE_AFLAG_PLAY_AUDIO_OK	     },
	{ "MATSHITADVD-ROM SR-8176", NULL,   IDE_AFLAG_PLAY_AUDIO_OK	     },
	{ "MATSHITADVD-ROM SR-8174", NULL,   IDE_AFLAG_PLAY_AUDIO_OK	     },
	{ "Optiarc DVD RW AD-5200A", NULL,   IDE_AFLAG_PLAY_AUDIO_OK	     },
	{ "Optiarc DVD RW AD-7200A", NULL,   IDE_AFLAG_PLAY_AUDIO_OK	     },
	{ "Optiarc DVD RW AD-7543A", NULL,   IDE_AFLAG_NO_AUTOCLOSE	     },
	{ "TEAC CD-ROM CD-224E",     NULL,   IDE_AFLAG_NO_AUTOCLOSE	     },
	{ NULL, NULL, 0 }
};

static unsigned int ide_cd_flags(u16 *id)
{
	const struct cd_list_entry *cle = ide_cd_quirks_list;

	while (cle->id_model) {
		if (strcmp(cle->id_model, (char *)&id[ATA_ID_PROD]) == 0 &&
		    (cle->id_firmware == NULL ||
		     strstr((char *)&id[ATA_ID_FW_REV], cle->id_firmware)))
			return cle->cd_flags;
		cle++;
	}

	return 0;
}

static int ide_cdrom_setup(ide_drive_t *drive)
{
	struct cdrom_info *cd = drive->driver_data;
	struct cdrom_device_info *cdi = &cd->devinfo;
	u16 *id = drive->id;
	char *fw_rev = (char *)&id[ATA_ID_FW_REV];
	int nslots;

	ide_debug_log(IDE_DBG_PROBE, "Call %s\n", __func__);

	blk_queue_prep_rq(drive->queue, ide_cdrom_prep_fn);
	blk_queue_dma_alignment(drive->queue, 31);
	blk_queue_update_dma_pad(drive->queue, 15);
	drive->queue->unplug_delay = (1 * HZ) / 1000;
	if (!drive->queue->unplug_delay)
		drive->queue->unplug_delay = 1;

	drive->dev_flags |= IDE_DFLAG_MEDIA_CHANGED;
	drive->atapi_flags = IDE_AFLAG_NO_EJECT | ide_cd_flags(id);

	if ((drive->atapi_flags & IDE_AFLAG_VERTOS_300_SSD) &&
	    fw_rev[4] == '1' && fw_rev[6] <= '2')
		drive->atapi_flags |= (IDE_AFLAG_TOCTRACKS_AS_BCD |
				     IDE_AFLAG_TOCADDR_AS_BCD);
	else if ((drive->atapi_flags & IDE_AFLAG_VERTOS_600_ESD) &&
		 fw_rev[4] == '1' && fw_rev[6] <= '2')
		drive->atapi_flags |= IDE_AFLAG_TOCTRACKS_AS_BCD;
	else if (drive->atapi_flags & IDE_AFLAG_SANYO_3CD)
		/* 3 => use CD in slot 0 */
		cdi->sanyo_slot = 3;

	nslots = ide_cdrom_probe_capabilities(drive);

	/* set correct block size */
	blk_queue_hardsect_size(drive->queue, CD_FRAMESIZE);

	if (drive->next != drive)
		drive->dev_flags |= IDE_DFLAG_DSC_OVERLAP;
	else
		drive->dev_flags &= ~IDE_DFLAG_DSC_OVERLAP;

	if (ide_cdrom_register(drive, nslots)) {
		printk(KERN_ERR PFX "%s: %s failed to register device with the"
				" cdrom driver.\n", drive->name, __func__);
		cd->devinfo.handle = NULL;
		return 1;
	}

	ide_proc_register_driver(drive, cd->driver);
	return 0;
}

static void ide_cd_remove(ide_drive_t *drive)
{
	struct cdrom_info *info = drive->driver_data;

	ide_debug_log(IDE_DBG_FUNC, "Call %s\n", __func__);

	ide_proc_unregister_driver(drive, info->driver);

	del_gendisk(info->disk);

	ide_cd_put(info);
}

static void ide_cd_release(struct kref *kref)
{
	struct cdrom_info *info = to_ide_drv(kref, cdrom_info);
	struct cdrom_device_info *devinfo = &info->devinfo;
	ide_drive_t *drive = info->drive;
	struct gendisk *g = info->disk;

	ide_debug_log(IDE_DBG_FUNC, "Call %s\n", __func__);

	kfree(info->toc);
	if (devinfo->handle == drive)
		unregister_cdrom(devinfo);
	drive->dev_flags &= ~IDE_DFLAG_DSC_OVERLAP;
	drive->driver_data = NULL;
	blk_queue_prep_rq(drive->queue, NULL);
	g->private_data = NULL;
	put_disk(g);
	kfree(info);
}

static int ide_cd_probe(ide_drive_t *);

static ide_driver_t ide_cdrom_driver = {
	.gen_driver = {
		.owner		= THIS_MODULE,
		.name		= "ide-cdrom",
		.bus		= &ide_bus_type,
	},
	.probe			= ide_cd_probe,
	.remove			= ide_cd_remove,
	.version		= IDECD_VERSION,
	.do_request		= ide_cd_do_request,
	.end_request		= ide_end_request,
	.error			= __ide_error,
#ifdef CONFIG_IDE_PROC_FS
	.proc_entries		= ide_cd_proc_entries,
	.proc_devsets		= ide_cd_proc_devsets,
#endif
};

static int idecd_open(struct block_device *bdev, fmode_t mode)
{
	struct cdrom_info *info = ide_cd_get(bdev->bd_disk);
	int rc = -ENOMEM;

	if (!info)
		return -ENXIO;

	rc = cdrom_open(&info->devinfo, bdev, mode);

	if (rc < 0)
		ide_cd_put(info);

	return rc;
}

static int idecd_release(struct gendisk *disk, fmode_t mode)
{
	struct cdrom_info *info = ide_drv_g(disk, cdrom_info);

	cdrom_release(&info->devinfo, mode);

	ide_cd_put(info);

	return 0;
}

static int idecd_set_spindown(struct cdrom_device_info *cdi, unsigned long arg)
{
	struct packet_command cgc;
	char buffer[16];
	int stat;
	char spindown;

	if (copy_from_user(&spindown, (void __user *)arg, sizeof(char)))
		return -EFAULT;

	init_cdrom_command(&cgc, buffer, sizeof(buffer), CGC_DATA_UNKNOWN);

	stat = cdrom_mode_sense(cdi, &cgc, GPMODE_CDROM_PAGE, 0);
	if (stat)
		return stat;

	buffer[11] = (buffer[11] & 0xf0) | (spindown & 0x0f);
	return cdrom_mode_select(cdi, &cgc);
}

static int idecd_get_spindown(struct cdrom_device_info *cdi, unsigned long arg)
{
	struct packet_command cgc;
	char buffer[16];
	int stat;
	char spindown;

	init_cdrom_command(&cgc, buffer, sizeof(buffer), CGC_DATA_UNKNOWN);

	stat = cdrom_mode_sense(cdi, &cgc, GPMODE_CDROM_PAGE, 0);
	if (stat)
		return stat;

	spindown = buffer[11] & 0x0f;
	if (copy_to_user((void __user *)arg, &spindown, sizeof(char)))
		return -EFAULT;
	return 0;
}

static int idecd_ioctl(struct block_device *bdev, fmode_t mode,
			unsigned int cmd, unsigned long arg)
{
	struct cdrom_info *info = ide_drv_g(bdev->bd_disk, cdrom_info);
	int err;

	switch (cmd) {
	case CDROMSETSPINDOWN:
		return idecd_set_spindown(&info->devinfo, arg);
	case CDROMGETSPINDOWN:
		return idecd_get_spindown(&info->devinfo, arg);
	default:
		break;
	}

	err = generic_ide_ioctl(info->drive, bdev, cmd, arg);
	if (err == -EINVAL)
		err = cdrom_ioctl(&info->devinfo, bdev, mode, cmd, arg);

	return err;
}

static int idecd_media_changed(struct gendisk *disk)
{
	struct cdrom_info *info = ide_drv_g(disk, cdrom_info);
	return cdrom_media_changed(&info->devinfo);
}

static int idecd_revalidate_disk(struct gendisk *disk)
{
	struct cdrom_info *info = ide_drv_g(disk, cdrom_info);
	struct request_sense sense;

	ide_cd_read_toc(info->drive, &sense);

	return  0;
}

static struct block_device_operations idecd_ops = {
	.owner			= THIS_MODULE,
	.open			= idecd_open,
	.release		= idecd_release,
	.locked_ioctl		= idecd_ioctl,
	.media_changed		= idecd_media_changed,
	.revalidate_disk	= idecd_revalidate_disk
};

/* module options */
static char *ignore;
module_param(ignore, charp, 0400);

static unsigned long debug_mask;
module_param(debug_mask, ulong, 0644);

MODULE_DESCRIPTION("ATAPI CD-ROM Driver");

static int ide_cd_probe(ide_drive_t *drive)
{
	struct cdrom_info *info;
	struct gendisk *g;
	struct request_sense sense;

	ide_debug_log(IDE_DBG_PROBE, "Call %s, drive->driver_req: %s, "
		      "drive->media: 0x%x\n", __func__, drive->driver_req,
		      drive->media);

	if (!strstr("ide-cdrom", drive->driver_req))
		goto failed;

	if (drive->media != ide_cdrom && drive->media != ide_optical)
		goto failed;

	/* skip drives that we were told to ignore */
	if (ignore != NULL) {
		if (strstr(ignore, drive->name)) {
			printk(KERN_INFO PFX "ignoring drive %s\n",
					 drive->name);
			goto failed;
		}
	}

	drive->debug_mask = debug_mask;

	info = kzalloc(sizeof(struct cdrom_info), GFP_KERNEL);
	if (info == NULL) {
		printk(KERN_ERR PFX "%s: Can't allocate a cdrom structure\n",
				drive->name);
		goto failed;
	}

	g = alloc_disk(1 << PARTN_BITS);
	if (!g)
		goto out_free_cd;

	ide_init_disk(g, drive);

	kref_init(&info->kref);

	info->drive = drive;
	info->driver = &ide_cdrom_driver;
	info->disk = g;

	g->private_data = &info->driver;

	drive->driver_data = info;

	g->minors = 1;
	g->driverfs_dev = &drive->gendev;
	g->flags = GENHD_FL_CD | GENHD_FL_REMOVABLE;
	if (ide_cdrom_setup(drive)) {
		ide_cd_release(&info->kref);
		goto failed;
	}

	ide_cd_read_toc(drive, &sense);
	g->fops = &idecd_ops;
	g->flags |= GENHD_FL_REMOVABLE;
	add_disk(g);
	return 0;

out_free_cd:
	kfree(info);
failed:
	return -ENODEV;
}

static void __exit ide_cdrom_exit(void)
{
	driver_unregister(&ide_cdrom_driver.gen_driver);
}

static int __init ide_cdrom_init(void)
{
	printk(KERN_INFO DRV_NAME " driver " IDECD_VERSION "\n");
	return driver_register(&ide_cdrom_driver.gen_driver);
}

MODULE_ALIAS("ide:*m-cdrom*");
MODULE_ALIAS("ide-cd");
module_init(ide_cdrom_init);
module_exit(ide_cdrom_exit);
MODULE_LICENSE("GPL");<|MERGE_RESOLUTION|>--- conflicted
+++ resolved
@@ -1250,12 +1250,8 @@
 		 * separate masks.
 		 */
 		alignment = queue_dma_alignment(q) | q->dma_pad_mask;
-<<<<<<< HEAD
-		if ((unsigned long)buf & alignment || rq->data_len & alignment
-=======
 		if ((unsigned long)buf & alignment
 		    || rq->data_len & q->dma_pad_mask
->>>>>>> c07f62e5
 		    || object_is_on_stack(buf))
 			drive->dma = 0;
 	}
