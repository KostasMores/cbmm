--- conflicted
+++ resolved
@@ -292,10 +292,7 @@
 #define VM_CLASS_PPGTT 1
 
 	u64 scratch_pte;
-<<<<<<< HEAD
-=======
 	int scratch_order;
->>>>>>> 0ecfebd2
 	struct i915_page_dma scratch_page;
 	struct i915_page_table *scratch_pt;
 	struct i915_page_directory *scratch_pd;
@@ -399,11 +396,8 @@
 		struct i915_page_directory_pointer pdp;	/* GEN8+ */
 		struct i915_page_directory pd;		/* GEN6-7 */
 	};
-<<<<<<< HEAD
-=======
 
 	u32 user_handle;
->>>>>>> 0ecfebd2
 };
 
 struct gen6_hw_ppgtt {
