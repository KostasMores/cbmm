--- conflicted
+++ resolved
@@ -560,18 +560,11 @@
 		} else
 			vif->rx_last_skb_slots = 0;
 
-<<<<<<< HEAD
+		old_req_cons = vif->rx.req_cons;
 		XENVIF_RX_CB(skb)->meta_slots_used = xenvif_gop_skb(skb, &npo);
-		BUG_ON(XENVIF_RX_CB(skb)->meta_slots_used > max_slots_needed);
-=======
-		sco = (struct skb_cb_overlay *)skb->cb;
-
-		old_req_cons = vif->rx.req_cons;
-		sco->meta_slots_used = xenvif_gop_skb(skb, &npo);
 		ring_slots_used = vif->rx.req_cons - old_req_cons;
 
 		BUG_ON(ring_slots_used > max_slots_needed);
->>>>>>> 17e84a92
 
 		__skb_queue_tail(&rxq, skb);
 	}
