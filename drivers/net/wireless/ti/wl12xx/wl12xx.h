--- conflicted
+++ resolved
@@ -24,8 +24,6 @@
 
 #include "conf.h"
 
-<<<<<<< HEAD
-=======
 /* minimum FW required for driver for wl127x */
 #define WL127X_CHIP_VER		6
 #define WL127X_IFTYPE_VER	3
@@ -40,7 +38,6 @@
 #define WL128X_SUBTYPE_VER	2
 #define WL128X_MINOR_VER	115
 
->>>>>>> 2f8684ce
 struct wl127x_rx_mem_pool_addr {
 	u32 addr;
 	u32 addr_extra;
